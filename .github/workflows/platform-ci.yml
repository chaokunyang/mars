name: Mars CI on Platforms

on:
  push:
    branches:
      - '*'
  pull_request:
    types: ['opened', 'reopened', 'synchronize']

concurrency:
  group: ${{ github.workflow }}-${{ github.ref }}
  cancel-in-progress: true

jobs:
  build:
    runs-on: ${{ matrix.os }}
    strategy:
      fail-fast: false
      matrix:
        os: [ubuntu-latest]
        python-version: [3.8-kubernetes, 3.8-hadoop, 3.8-ray, 3.8-ray-deploy, 3.8-ray-dag, 3.8-vineyard, 3.8-dask]
        include:
          - { os: ubuntu-latest, python-version: 3.8-kubernetes, no-common-tests: 1,
              no-deploy: 1, with-kubernetes: "with Kubernetes" }
          - { os: ubuntu-latest, python-version: 3.8-hadoop, no-common-tests: 1,
              no-deploy: 1, with-hadoop: "with hadoop" }
          - { os: ubuntu-latest, python-version: 3.8-vineyard, no-common-tests: 1,
              no-deploy: 1, with-vineyard: "with vineyard" }
          - { os: ubuntu-latest, python-version: 3.8-ray, no-common-tests: 1,
              no-deploy: 1, with-ray: "with ray" }
          - { os: ubuntu-latest, python-version: 3.8-ray-deploy, no-common-tests: 1,
              no-deploy: 1, with-ray-deploy: "with ray deploy" }
          - { os: ubuntu-latest, python-version: 3.8-ray-dag, no-common-tests: 1,
              no-deploy: 1, with-ray-dag: "with ray dag" }
          - { os: ubuntu-latest, python-version: 3.8-dask, no-common-tests: 1,
              no-deploy: 1, run-dask: "run dask" }

    steps:
      - name: Check out code
        uses: actions/checkout@v2
        with:
          fetch-depth: 2

      - name: Set up conda ${{ matrix.python-version }}
        env:
          PYTHON: ${{ matrix.python-version }}
        shell: bash
        run: |
          source ./ci/install-conda.sh
          python -m pip install --upgrade pip setuptools wheel coverage;

      - name: Install dependencies
        env:
          WITH_HADOOP: ${{ matrix.with-hadoop }}
          WITH_KUBERNETES: ${{ matrix.with-kubernetes }}
          WITH_VINEYARD: ${{ matrix.with-vineyard }}
          WITH_RAY: ${{ matrix.with-ray }}
          WITH_RAY_DEPLOY: ${{ matrix.with-ray-deploy }}
          WITH_RAY_DAG: ${{ matrix.with-ray-dag }}
          RUN_DASK: ${{ matrix.run-dask }}
          NO_COMMON_TESTS: ${{ matrix.no-common-tests }}
        shell: bash
        run: |
          source ./ci/reload-env.sh
          export DEFAULT_VENV=$VIRTUAL_ENV

          source ./ci/rewrite-cov-config.sh

          pip install numpy scipy cython

          pip install -e ".[dev,extra]"

          if [[ $UNAME == "windows" ]]; then
            pip install virtualenv flaky
          else
            pip install virtualenv flaky
            if [ -n "$WITH_KUBERNETES" ]; then
              ./.github/workflows/install-minikube.sh
              pip install kubernetes
            fi
            if [ -n "$WITH_HADOOP" ]; then
              ./.github/workflows/install-hadoop.sh
              echo "import coverage; coverage.process_startup()" > \
                $(python -c "import site; print(site.getsitepackages()[-1])")/coverage.pth
              conda install -n test --quiet --yes -c conda-forge python=$PYTHON skein conda-pack
            fi
            if [ -n "$WITH_VINEYARD" ]; then
              pip install vineyard -i https://pypi.org/simple

              mkdir -p /tmp/etcd-download-test
              export ETCD_VER=v3.4.13
              export ETCD_DOWNLOAD_URL=https://github.com/etcd-io/etcd/releases/download
              curl -L $ETCD_DOWNLOAD_URL/$ETCD_VER/etcd-$ETCD_VER-linux-amd64.tar.gz -o /tmp/etcd-$ETCD_VER-linux-amd64.tar.gz
              tar xzvf /tmp/etcd-$ETCD_VER-linux-amd64.tar.gz -C /tmp/etcd-download-test --strip-components=1
              sudo mv /tmp/etcd-download-test/etcd /usr/local/bin/
              sudo mv /tmp/etcd-download-test/etcdctl /usr/local/bin/
              rm -fr /tmp/etcd-$ETCD_VER-linux-amd64.tar.gz /tmp/etcd-download-test
            fi
<<<<<<< HEAD
            if [ -n "$WITH_RAY" ] || [ -n "$WITH_RAY_DAG" ]; then
              pip install "xgboost_ray==0.1.5" "xgboost<1.6.0" "protobuf<4"
              # Use standard ray releases when ownership bug is fixed
              pip uninstall -y ray
              pip install https://s3-us-west-2.amazonaws.com/ray-wheels/master/c03d0432f3bb40f3c597b7fc450870ba5e34ad56/ray-3.0.0.dev0-cp38-cp38-manylinux2014_x86_64.whl
              # Ray Datasets need pyarrow>=6.0.1
              pip install "pyarrow>=6.0.1"
=======
            if [ -n "$WITH_RAY" ] || [ -n "$WITH_RAY_DAG" ] || [ -n "$WITH_RAY_DEPLOY" ]; then
              pip install ray[default]==1.9.2 "protobuf<4"
              pip install "xgboost_ray==0.1.5" "xgboost<1.6.0"
>>>>>>> b685973b
            fi
            if [ -n "$RUN_DASK" ]; then
              pip install dask[complete] mimesis sklearn
            fi
          fi
          conda list -n test

      - name: Test with pytest
        env:
          WITH_HADOOP: ${{ matrix.with-hadoop }}
          WITH_KUBERNETES: ${{ matrix.with-kubernetes }}
          WITH_CYTHON: ${{ matrix.with-cython }}
          WITH_VINEYARD: ${{ matrix.with-vineyard }}
          WITH_RAY: ${{ matrix.with-ray }}
          WITH_RAY_DEPLOY: ${{ matrix.with-ray-deploy }}
          WITH_RAY_DAG: ${{ matrix.with-ray-dag }}
          RUN_DASK: ${{ matrix.run-dask }}
          NO_COMMON_TESTS: ${{ matrix.no-common-tests }}
          NUMPY_EXPERIMENTAL_ARRAY_FUNCTION: 1
          CHANGE_MINIKUBE_NONE_USER: true
        shell: bash
        run: |
          source ./ci/reload-env.sh

          if [ -n "$WITH_HADOOP" ]; then
            source $CONDA/bin/activate test
            source ./ci/reload-env.sh
            pytest $PYTEST_CONFIG -m hadoop
            coverage report
          fi
          if [ -n "$WITH_KUBERNETES" ]; then
            pytest $PYTEST_CONFIG --forked mars/deploy/kubernetes
            coverage report
          fi
          if [ -n "$WITH_VINEYARD" ]; then
            pytest $PYTEST_CONFIG mars/storage/tests/test_libs.py
            mv .coverage build/.coverage.test_lib.file

            pytest $PYTEST_CONFIG mars/deploy/oscar/tests/test_local.py
            mv .coverage build/.coverage.test_local.file

            pytest $PYTEST_CONFIG -k "vineyard" \
                mars/tensor/datastore/tests/test_datastore_execution.py \
                mars/dataframe/datastore/tests/test_datastore_execution.py
            mv .coverage build/.coverage.test_vineyard_op.file

            coverage combine build/ && coverage report
          fi
          if [ -n "$WITH_RAY" ]; then
<<<<<<< HEAD
            pytest $PYTEST_CONFIG --durations=0 --timeout=150 -v -s -m ray
=======
            pytest $PYTEST_CONFIG --durations=0 --timeout=200 -v -s --ignore=mars/deploy/oscar/ -m ray 
>>>>>>> b685973b
            coverage report
          fi
          if [ -n "$WITH_RAY_DEPLOY" ]; then
            pytest $PYTEST_CONFIG --durations=0 --timeout=200 -v -s mars/deploy/oscar/tests/test_ray.py -m ray
            mv .coverage build/.coverage.test_ray.file
            pytest $PYTEST_CONFIG --durations=0 --timeout=200 -v -s mars/deploy/oscar/tests/test_ray_client.py -m ray
            mv .coverage build/.coverage.test_ray_client.file
            pytest $PYTEST_CONFIG --durations=0 --timeout=200 -v -s mars/deploy/oscar/tests/test_ray_fault_injection.py -m ray
            mv .coverage build/.coverage.test_ray_fault_injection.file
            pytest $PYTEST_CONFIG --durations=0 --timeout=200 -v -s mars/deploy/oscar/tests/test_ray_scheduling.py -m ray
            mv .coverage build/.coverage.test_ray_scheduling.file
          
            coverage combine build/ && coverage report
          fi
          if [ -n "$WITH_RAY_DAG" ]; then
            export MARS_CI_BACKEND=ray
            pytest $PYTEST_CONFIG --durations=0 --timeout=200 -v -s -m ray_dag
            mv .coverage build/.coverage.ray_dag.file
            pytest $PYTEST_CONFIG --durations=0 --timeout=200 -v -s mars/deploy/oscar/tests/test_ray_dag.py
            mv .coverage build/.coverage.test_ray_dag.file
            pytest $PYTEST_CONFIG --durations=0 --timeout=200 -v -s mars/deploy/oscar/tests/test_ray_dag_failover.py
            mv .coverage build/.coverage.test_ray_dag_failover.file
            
            coverage combine build/ && coverage report
          fi
          if [ -n "$RUN_DASK" ]; then
            pytest $PYTEST_CONFIG mars/contrib/dask/tests/test_dask.py
            coverage report
          fi
          coverage xml

      - name: Stop vineyard runtime
        if: ${{ matrix.with-vineyard }}
        shell: bash
        run: |
          sudo docker stop vineyard || true

      - name: Report coverage data
        shell: bash
        run: |
          bash <(curl -s https://codecov.io/bash)<|MERGE_RESOLUTION|>--- conflicted
+++ resolved
@@ -96,19 +96,13 @@
               sudo mv /tmp/etcd-download-test/etcdctl /usr/local/bin/
               rm -fr /tmp/etcd-$ETCD_VER-linux-amd64.tar.gz /tmp/etcd-download-test
             fi
-<<<<<<< HEAD
-            if [ -n "$WITH_RAY" ] || [ -n "$WITH_RAY_DAG" ]; then
+            if [ -n "$WITH_RAY" ] || [ -n "$WITH_RAY_DAG" ] || [ -n "$WITH_RAY_DEPLOY" ]; then
               pip install "xgboost_ray==0.1.5" "xgboost<1.6.0" "protobuf<4"
               # Use standard ray releases when ownership bug is fixed
               pip uninstall -y ray
               pip install https://s3-us-west-2.amazonaws.com/ray-wheels/master/c03d0432f3bb40f3c597b7fc450870ba5e34ad56/ray-3.0.0.dev0-cp38-cp38-manylinux2014_x86_64.whl
               # Ray Datasets need pyarrow>=6.0.1
               pip install "pyarrow>=6.0.1"
-=======
-            if [ -n "$WITH_RAY" ] || [ -n "$WITH_RAY_DAG" ] || [ -n "$WITH_RAY_DEPLOY" ]; then
-              pip install ray[default]==1.9.2 "protobuf<4"
-              pip install "xgboost_ray==0.1.5" "xgboost<1.6.0"
->>>>>>> b685973b
             fi
             if [ -n "$RUN_DASK" ]; then
               pip install dask[complete] mimesis sklearn
@@ -158,11 +152,7 @@
             coverage combine build/ && coverage report
           fi
           if [ -n "$WITH_RAY" ]; then
-<<<<<<< HEAD
-            pytest $PYTEST_CONFIG --durations=0 --timeout=150 -v -s -m ray
-=======
             pytest $PYTEST_CONFIG --durations=0 --timeout=200 -v -s --ignore=mars/deploy/oscar/ -m ray 
->>>>>>> b685973b
             coverage report
           fi
           if [ -n "$WITH_RAY_DEPLOY" ]; then
