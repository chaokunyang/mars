--- conflicted
+++ resolved
@@ -60,13 +60,6 @@
         _serial_dispatcher.unregister(obj_type)
         _deserializers.pop(cls.serializer_name, None)
 
-<<<<<<< HEAD
-    @classmethod
-    def get_registered_handlers(cls):
-        return _serial_dispatcher.get_registered_handlers()
-
-=======
->>>>>>> ee597e51
 
 def buffered(func):
     @wraps(func)
@@ -341,7 +334,6 @@
 
     serializer = _serial_dispatcher.get_handler(type(obj))
     result = serializer.serialize(obj, context)
-
 
     if not isinstance(result, types.GeneratorType):
         # result is not a generator, return directly
