# Copyright 1999-2021 Alibaba Group Holding Ltd.
#
# Licensed under the Apache License, Version 2.0 (the "License");
# you may not use this file except in compliance with the License.
# You may obtain a copy of the License at
#
#      http://www.apache.org/licenses/LICENSE-2.0
#
# Unless required by applicable law or agreed to in writing, software
# distributed under the License is distributed on an "AS IS" BASIS,
# WITHOUT WARRANTIES OR CONDITIONS OF ANY KIND, either express or implied.
# See the License for the specific language governing permissions and
# limitations under the License.

import asyncio
import concurrent.futures as futures
import contextlib
import itertools
import logging
import os
import threading
import multiprocessing
from abc import ABC, ABCMeta, abstractmethod
from typing import Dict, List, Type, TypeVar, Coroutine, Callable, Union, Optional

from ...utils import implements, to_binary
from ...utils import lazy_import, register_asyncio_task_timeout_detector
from ..api import Actor
from ..core import ActorRef
from ..debug import record_message_trace, debug_async_timeout
from ..errors import ActorAlreadyExist, ActorNotExist, ServerClosed, CannotCancelTask
from ..utils import create_actor_ref
from .allocate_strategy import allocated_type, AddressSpecified
from .communication import Channel, Server, \
    get_server_type, gen_local_address
from .communication.errors import ChannelClosed
from .config import ActorPoolConfig
from .core import result_message_type, ActorCaller
from .message import _MessageBase, new_message_id, DEFAULT_PROTOCOL, MessageType, \
    ResultMessage, ErrorMessage, CreateActorMessage, HasActorMessage, \
    DestroyActorMessage, ActorRefMessage, SendMessage, TellMessage, \
    CancelMessage, ControlMessage, ControlMessageType
from .router import Router

logger = logging.getLogger(__name__)
ray = lazy_import("ray")


class _ErrorProcessor:
    def __init__(self, message_id: bytes, protocol):
        self._message_id = message_id
        self._protocol = protocol
        self.result = None

    def __enter__(self):
        return self

    def __exit__(self, exc_type, exc_val, exc_tb):
        if self.result is None:
            self.result = ErrorMessage(
                self._message_id, exc_type, exc_val, exc_tb,
                protocol=self._protocol
            )
            return True


def _register_message_handler(pool_type: Type["AbstractActorPool"]):
    pool_type._message_handler = dict()
    for message_type, handler in [
        (MessageType.create_actor, pool_type.create_actor),
        (MessageType.destroy_actor, pool_type.destroy_actor),
        (MessageType.has_actor, pool_type.has_actor),
        (MessageType.actor_ref, pool_type.actor_ref),
        (MessageType.send, pool_type.send),
        (MessageType.tell, pool_type.tell),
        (MessageType.cancel, pool_type.cancel),
        (MessageType.control, pool_type.handle_control_command)
    ]:
        pool_type._message_handler[message_type] = handler
    return pool_type


class AbstractActorPool(ABC):
    __slots__ = 'process_index', 'label', 'external_address', 'internal_address', 'env', \
                '_servers', '_router', '_config', '_stopped', '_actors', '_caller', '_process_messages', \
                '_asyncio_task_timeout_detector_task'

    def __init__(self,
                 process_index: int,
                 label: str,
                 external_address: str,
                 internal_address: str,
                 env: Dict,
                 router: Router,
                 config: ActorPoolConfig,
                 servers: List[Server]):
        self.process_index = process_index
        self.label = label
        self.external_address = external_address
        self.internal_address = internal_address
        self.env = env
        self._router = router
        self._config = config
        self._servers = servers

        self._stopped = asyncio.Event()

        # states
        # actor id -> actor
        self._actors: Dict[bytes, Actor] = dict()
        # message id -> future
        self._process_messages: Dict[bytes, asyncio.Future] = dict()

        # manage async actor callers
        self._caller = ActorCaller()
        self._asyncio_task_timeout_detector_task = register_asyncio_task_timeout_detector()

    @property
    def router(self):
        return self._router

    @abstractmethod
    async def create_actor(self,
                           message: CreateActorMessage) -> result_message_type:
        """
        Create an actor.

        Parameters
        ----------
        message: CreateActorMessage
            message to create an actor.

        Returns
        -------
        result_message
            result or error message.
        """

    @abstractmethod
    async def has_actor(self,
                        message: HasActorMessage) -> ResultMessage:
        """
        Check if an actor exists or not.

        Parameters
        ----------
        message: HasActorMessage
            message

        Returns
        -------
        result_message
            result message contains if an actor exists or not.
        """

    @abstractmethod
    async def destroy_actor(self,
                            message: DestroyActorMessage) -> result_message_type:
        """
        Destroy an actor.

        Parameters
        ----------
        message: DestroyActorMessage
            message to destroy an actor.

        Returns
        -------
        result_message
            result or error message.
        """

    @abstractmethod
    async def actor_ref(self,
                        message: ActorRefMessage) -> result_message_type:
        """
        Get an actor's ref.

        Parameters
        ----------
        message: ActorRefMessage
            message to get an actor's ref.

        Returns
        -------
        result_message
            result or error message.
        """

    @abstractmethod
    async def send(self,
                   message: SendMessage) -> result_message_type:
        """
        Send a message to some actor.

        Parameters
        ----------
        message: SendMessage
            Message to send.

        Returns
        -------
        result_message
            result or error message.
        """

    @abstractmethod
    async def tell(self,
                   message: TellMessage) -> result_message_type:
        """
        Tell message to some actor.

        Parameters
        ----------
        message: TellMessage
            Message to tell.

        Returns
        -------
        result_message
            result or error message.
        """

    @abstractmethod
    async def cancel(self,
                     message: CancelMessage) -> result_message_type:
        """
        Cancel message that sent

        Parameters
        ----------
        message: CancelMessage
            Cancel message.

        Returns
        -------
        result_message
            result or error message
        """

    async def handle_control_command(self,
                                     message: ControlMessage) -> result_message_type:
        """
        Handle control command.

        Parameters
        ----------
        message: ControlMessage
            Control message.

        Returns
        -------
        result_message
            result or error message.
        """
        with _ErrorProcessor(message.message_id,
                             protocol=message.protocol) as processor:
            content = True
            if message.control_message_type == ControlMessageType.stop:
                await self.stop()
            elif message.control_message_type == ControlMessageType.sync_config:
                actor_pool_config: ActorPoolConfig = message.content
                self._config = actor_pool_config
                # remove router from global one
                global_router = Router.get_instance()
                global_router.remove_router(self._router)
                # update router
                self._router.set_mapping(
                    actor_pool_config.external_to_internal_address_map)
                # update global router
                global_router.add_router(self._router)
            elif message.control_message_type == ControlMessageType.get_config:
                if message.content == 'main_pool_address':
                    main_process_index = self._config.get_process_indexes()[0]
                    content = \
                        self._config.get_pool_config(main_process_index)['external_address'][0]
                else:
                    content = self._config
            else:  # pragma: no cover
                raise TypeError(f'Unable to handle control message '
                                f'with type {message.control_message_type}')
            processor.result = ResultMessage(
                message.message_id, content,
                protocol=message.protocol)

        return processor.result

    @contextlib.contextmanager
    def _run_coro(self, message_id: bytes, coro: Coroutine):
        future = asyncio.create_task(coro)
        self._process_messages[message_id] = future
        try:
            yield future
        finally:
            self._process_messages.pop(message_id, None)

    async def process_message(self,
                              message: _MessageBase,
                              channel: Channel):
        handler = self._message_handler[message.message_type]
        with _ErrorProcessor(message.message_id,
                             message.protocol) as processor:
            with debug_async_timeout('process_message_timeout',
<<<<<<< HEAD
                                     'Process message %s of channel %s', message, channel):
=======
                                     'Process message %s of channel %s timeout.', message, channel):
>>>>>>> 7cf4f21b
                with self._run_coro(message.message_id, handler(self, message)) as future:
                    processor.result = await future
        try:
            await channel.send(processor.result)
        except (ChannelClosed, ConnectionResetError):
            if not self._stopped.is_set():
                raise

    async def call(self,
                   dest_address: str,
                   message: _MessageBase) -> result_message_type:
        return await self._caller.call(self._router, dest_address, message)

    @staticmethod
    def _parse_config(config: Dict, kw: Dict) -> Dict:
        actor_pool_config: ActorPoolConfig = config.pop('actor_pool_config')
        kw['config'] = actor_pool_config
        kw['process_index'] = process_index = config.pop('process_index')
        curr_pool_config = actor_pool_config.get_pool_config(process_index)
        kw['label'] = curr_pool_config['label']
        external_addresses = curr_pool_config['external_address']
        kw['external_address'] = external_addresses[0]
        kw['internal_address'] = curr_pool_config['internal_address']
        kw['router'] = Router(external_addresses,
                              gen_local_address(process_index),
                              actor_pool_config.external_to_internal_address_map)
        kw['env'] = curr_pool_config['env']

        if config:  # pragma: no cover
            raise TypeError(f'Creating pool got unexpected '
                            f'arguments: {",".join(config)}')

        return kw

    @classmethod
    @abstractmethod
    async def create(cls, config: Dict) -> "AbstractActorPool":
        """
        Create an actor pool.

        Parameters
        ----------
        config: Dict
            configurations.

        Returns
        -------
        actor_pool:
            Actor pool.
        """

    async def start(self):
        if self._stopped.is_set():
            raise RuntimeError('pool has been stopped, cannot start again')
        start_servers = [server.start() for server in self._servers]
        await asyncio.gather(*start_servers)

    async def join(self, timeout: float = None):
        wait_stopped = asyncio.create_task(self._stopped.wait())

        try:
            await asyncio.wait_for(wait_stopped, timeout=timeout)
        except (futures.TimeoutError, asyncio.TimeoutError):  # pragma: no cover
            wait_stopped.cancel()

    async def stop(self):
        try:
            # clean global router
            Router.get_instance().remove_router(self._router)
            stop_tasks = []
            # stop all servers
            stop_tasks.extend([server.stop() for server in self._servers])
            # stop all clients
            stop_tasks.append(self._caller.stop())
            await asyncio.gather(*stop_tasks)

            self._servers = []
            if self._asyncio_task_timeout_detector_task:  # pragma: no cover
                self._asyncio_task_timeout_detector_task.cancel()
        finally:
            self._stopped.set()

    @property
    def stopped(self) -> bool:
        return self._stopped.is_set()

    async def on_new_channel(self, channel: Channel):
        while not self._stopped.is_set():
            try:
                message = await channel.recv()
            except EOFError:
                # no data to read, check channel
                try:
                    await channel.close()
                except (ConnectionError, EOFError):
                    # close failed, ignore
                    pass
                return
            asyncio.create_task(self.process_message(message, channel))
            # delete to release the reference of message
            del message
            await asyncio.sleep(0)

    async def __aenter__(self):
        await self.start()
        return self

    async def __aexit__(self, exc_type, exc_val, exc_tb):
        await self.stop()


class ActorPoolBase(AbstractActorPool, metaclass=ABCMeta):
    __slots__ = ()

    @implements(AbstractActorPool.create_actor)
    async def create_actor(self,
                           message: CreateActorMessage) -> result_message_type:
        with _ErrorProcessor(message.message_id,
                             message.protocol) as processor:
            actor_id = message.actor_id
            if actor_id in self._actors:
                raise ActorAlreadyExist(f'Actor {actor_id} already exist, '
                                        f'cannot create')

            actor = message.actor_cls(*message.args, **message.kwargs)
            actor.uid = actor_id
            actor.address = address = self.external_address
            self._actors[actor_id] = actor
            with self._run_coro(message.message_id,
                                actor.__post_create__()) as future:
                await future

            result = ActorRef(address, actor_id)
            # ensemble result message
            processor.result = ResultMessage(message.message_id, result,
                                             protocol=message.protocol)
        return processor.result

    @implements(AbstractActorPool.has_actor)
    async def has_actor(self,
                        message: HasActorMessage) -> ResultMessage:
        result = ResultMessage(message.message_id,
                               message.actor_ref.uid in self._actors,
                               protocol=message.protocol)
        return result

    @implements(AbstractActorPool.destroy_actor)
    async def destroy_actor(self,
                            message: DestroyActorMessage) -> result_message_type:
        with _ErrorProcessor(message.message_id,
                             message.protocol) as processor:
            actor_id = message.actor_ref.uid
            try:
                actor = self._actors[actor_id]
            except KeyError:
                raise ActorNotExist(f'Actor {actor_id} does not exist')
            with self._run_coro(message.message_id,
                                actor.__pre_destroy__()) as future:
                await future
            del self._actors[actor_id]

            processor.result = ResultMessage(message.message_id,
                                             actor_id,
                                             protocol=message.protocol)
        return processor.result

    @implements(AbstractActorPool.actor_ref)
    async def actor_ref(self,
                        message: ActorRefMessage) -> result_message_type:
        with _ErrorProcessor(message.message_id,
                             message.protocol) as processor:
            actor_id = to_binary(message.actor_ref.uid)
            if actor_id not in self._actors:
                raise ActorNotExist(f'Actor {actor_id} does not exist')
            result = ResultMessage(message.message_id,
                                   ActorRef(self.external_address, actor_id),
                                   protocol=message.protocol)
            processor.result = result
        return processor.result

    @implements(AbstractActorPool.send)
    async def send(self,
                   message: SendMessage) -> result_message_type:
        with _ErrorProcessor(message.message_id,
                             message.protocol) as processor, \
                record_message_trace(message):
            actor_id = message.actor_ref.uid
            if actor_id not in self._actors:
                raise ActorNotExist(f'Actor {actor_id} does not exist')
            coro = self._actors[actor_id].__on_receive__(message.content)
            with self._run_coro(message.message_id, coro) as future:
                result = await future
            processor.result = ResultMessage(message.message_id, result,
                                             protocol=message.protocol)
        return processor.result

    @implements(AbstractActorPool.tell)
    async def tell(self,
                   message: TellMessage) -> result_message_type:
        with _ErrorProcessor(message.message_id,
                             message.protocol) as processor:
            actor_id = message.actor_ref.uid
            if actor_id not in self._actors:  # pragma: no cover
                raise ActorNotExist(f'Actor {actor_id} does not exist')
            call = self._actors[actor_id].__on_receive__(message.content)
            # asynchronously run, tell does not care about result
            asyncio.create_task(call)
            await asyncio.sleep(0)
            processor.result = ResultMessage(message.message_id, None,
                                             protocol=message.protocol)
        return processor.result

    @implements(AbstractActorPool.cancel)
    async def cancel(self,
                     message: CancelMessage) -> result_message_type:
        with _ErrorProcessor(message.message_id,
                             message.protocol) as processor:
            future = self._process_messages.get(message.cancel_message_id)
            if future is None or future.done():  # pragma: no cover
                raise CannotCancelTask('Task not exists, maybe it is done '
                                       'or cancelled already')
            future.cancel()
            processor.result = ResultMessage(message.message_id, True,
                                             protocol=message.protocol)
        return processor.result

    @staticmethod
    def _set_global_router(router: Router):
        # be cautious about setting global router
        # for instance, multiple main pool may be created in the same process

        # get default router or create an empty one
        default_router = Router.get_instance_or_empty()
        Router.set_instance(default_router)
        # append this router to global
        default_router.add_router(router)

    @classmethod
    @implements(AbstractActorPool.create)
    async def create(cls, config: Dict) -> "ActorPoolType":
        config = config.copy()
        kw = dict()
        cls._parse_config(config, kw)
        process_index: int = kw['process_index']
        actor_pool_config = kw['config']
        external_addresses = \
            actor_pool_config.get_pool_config(process_index)['external_address']
        internal_address = kw['internal_address']

        # import predefined modules
        modules = actor_pool_config.get_pool_config(process_index)['modules'] or []
        for mod in modules:
            __import__(mod, globals(), locals(), [])

        # set default router
        # actor context would be able to use exact client
        cls._set_global_router(kw['router'])

        def handle_channel(channel):
            return pool.on_new_channel(channel)

        # create servers
        create_server_tasks = []
        for addr in set(external_addresses + [internal_address, gen_local_address(process_index)]):
            server_type = get_server_type(addr)
            task = asyncio.create_task(
                server_type.create(dict(address=addr,
                                        handle_channel=handle_channel)))
            create_server_tasks.append(task)
        await asyncio.gather(*create_server_tasks)
        kw['servers'] = [f.result() for f in create_server_tasks]

        # create pool
        pool = cls(**kw)
        return pool


ActorPoolType = TypeVar('ActorPoolType', bound=AbstractActorPool)
MainActorPoolType = TypeVar('MainActorPoolType', bound='MainActorPoolBase')
SubProcessHandle = Union[multiprocessing.Process, 'ray.actor.ActorHandle']


class SubActorPoolBase(ActorPoolBase):
    __slots__ = '_main_address',

    def __init__(self,
                 process_index: int,
                 label: str,
                 external_address: str,
                 internal_address: str,
                 env: Dict,
                 router: Router,
                 config: ActorPoolConfig,
                 servers: List[Server],
                 main_address: str):
        super().__init__(process_index, label,
                         external_address,
                         internal_address,
                         env, router, config, servers)
        self._main_address = main_address

    async def notify_main_pool_to_destroy(self, message: DestroyActorMessage):  # pragma: no cover
        await self.call(self._main_address, message)

    @implements(AbstractActorPool.actor_ref)
    async def actor_ref(self,
                        message: ActorRefMessage) -> result_message_type:
        result = await super().actor_ref(message)
        if isinstance(result, ErrorMessage):
            message.actor_ref.address = self._main_address
            result = await self.call(self._main_address, message)
        return result

    @implements(AbstractActorPool.destroy_actor)
    async def destroy_actor(self,
                            message: DestroyActorMessage) -> result_message_type:
        result = await super().destroy_actor(message)
        if isinstance(result, ResultMessage) and not message.from_main:
            # sync back to main actor pool
            await self.notify_main_pool_to_destroy(message)
        return result

    @staticmethod
    def _parse_config(config: Dict, kw: Dict) -> Dict:
        kw = AbstractActorPool._parse_config(config, kw)
        config: ActorPoolConfig = kw['config']
        main_process_index = config.get_process_indexes()[0]
        kw['main_address'] = \
            config.get_pool_config(main_process_index)['external_address'][0]
        return kw


class MainActorPoolBase(ActorPoolBase):
    __slots__ = '_allocated_actors', 'sub_actor_pool_manager', '_auto_recover', \
                '_monitor_task', '_on_process_down', '_on_process_recover', \
                '_recover_events'

    def __init__(self,
                 process_index: int,
                 label: str,
                 external_address: str,
                 internal_address: str,
                 env: Dict,
                 router: Router,
                 config: ActorPoolConfig,
                 servers: List[Server],
                 subprocess_start_method: str = None,
                 auto_recover: Union[str, bool] = 'actor',
                 on_process_down: Callable[[MainActorPoolType, str], None] = None,
                 on_process_recover: Callable[[MainActorPoolType, str], None] = None):
        super().__init__(process_index, label, external_address,
                         internal_address, env, router, config, servers)
        self._subprocess_start_method = subprocess_start_method

        # auto recovering
        self._auto_recover = auto_recover
        self._monitor_task: Optional[asyncio.Task] = None
        self._on_process_down = on_process_down
        self._on_process_recover = on_process_recover
        self._recover_events: Dict[str, asyncio.Event] = dict()

        # states
        self._allocated_actors: allocated_type = \
            {addr: dict() for addr in self._config.get_external_addresses()}
        self._allocation_lock = threading.Lock()

        self.sub_processes: Dict[str, SubProcessHandle] = dict()

    _process_index_gen = itertools.count()

    @classmethod
    def process_index_gen(cls, address):
        # make sure different processes does not share process indexes
        pid = os.getpid()
        for idx in cls._process_index_gen:
            yield pid << 16 + idx

    @property
    def _sub_processes(self):
        return self.sub_processes

    @implements(AbstractActorPool.create_actor)
    async def create_actor(self,
                           message: CreateActorMessage) -> result_message_type:
        with _ErrorProcessor(message_id=message.message_id,
                             protocol=message.protocol) as processor:
            allocate_strategy = message.allocate_strategy
            with self._allocation_lock:
                # get allocated address according to corresponding strategy
                address = allocate_strategy.get_allocated_address(
                    self._config, self._allocated_actors)
                # set placeholder to make sure this label is occupied
                self._allocated_actors[address][None] = (allocate_strategy, message)
            if address == self.external_address:
                # creating actor on main actor pool
                result = await super().create_actor(message)
                if isinstance(result, ResultMessage):
                    self._allocated_actors[self.external_address][result.result] = \
                        (allocate_strategy, message)
                processor.result = result
            else:
                # creating actor on sub actor pool
                # rewrite allocate strategy to AddressSpecified
                new_allocate_strategy = AddressSpecified(address)
                new_create_actor_message = CreateActorMessage(
                    message.message_id, message.actor_cls,
                    message.actor_id, message.args, message.kwargs,
                    allocate_strategy=new_allocate_strategy,
                    protocol=message.protocol,
                    message_trace=message.message_trace
                )
                result = await self.call(address, new_create_actor_message)
                if isinstance(result, ResultMessage):
                    self._allocated_actors[address][result.result] = \
                        (allocate_strategy, new_create_actor_message)
                processor.result = result

            # revert placeholder
            self._allocated_actors[address].pop(None, None)

        return processor.result

    @implements(AbstractActorPool.has_actor)
    async def has_actor(self,
                        message: HasActorMessage) -> ResultMessage:
        actor_ref = message.actor_ref
        # lookup allocated
        for address, item in self._allocated_actors.items():
            ref = create_actor_ref(address, actor_ref.uid)
            if ref in item:
                return ResultMessage(
                    message.message_id, True,
                    protocol=message.protocol)

        return ResultMessage(message.message_id, False,
                             protocol=message.protocol)

    @implements(AbstractActorPool.destroy_actor)
    async def destroy_actor(self,
                            message: DestroyActorMessage) -> result_message_type:
        actor_ref_message = ActorRefMessage(
            message.message_id, message.actor_ref,
            protocol=message.protocol)
        result = await self.actor_ref(actor_ref_message)
        if not isinstance(result, ResultMessage):
            return result
        real_actor_ref = result.result
        if real_actor_ref.address == self.external_address:
            await super().destroy_actor(message)
            del self._allocated_actors[self.external_address][real_actor_ref]
            return ResultMessage(message.message_id, real_actor_ref.uid,
                                 protocol=message.protocol)
        # remove allocated actor ref
        self._allocated_actors[real_actor_ref.address].pop(real_actor_ref, None)
        new_destroy_message = DestroyActorMessage(
            message.message_id, real_actor_ref, from_main=True,
            protocol=message.protocol)
        return await self.call(real_actor_ref.address, new_destroy_message)

    @implements(AbstractActorPool.send)
    async def send(self,
                   message: SendMessage) -> result_message_type:
        if message.actor_ref.uid in self._actors:
            return await super().send(message)
        actor_ref_message = ActorRefMessage(
            message.message_id, message.actor_ref,
            protocol=message.protocol)
        result = await self.actor_ref(actor_ref_message)
        if not isinstance(result, ResultMessage):
            return result
        actor_ref = result.result
        new_send_message = SendMessage(
            message.message_id, actor_ref, message.content,
            protocol=message.protocol,
            message_trace=message.message_trace
        )
        return await self.call(actor_ref.address, new_send_message)

    @implements(AbstractActorPool.tell)
    async def tell(self,
                   message: TellMessage) -> result_message_type:
        if message.actor_ref.uid in self._actors:
            return await super().tell(message)
        actor_ref_message = ActorRefMessage(
            message.message_id, message.actor_ref,
            protocol=message.protocol)
        result = await self.actor_ref(actor_ref_message)
        if not isinstance(result, ResultMessage):
            return result
        actor_ref = result.result
        new_tell_message = TellMessage(
            message.message_id, actor_ref, message.content,
            protocol=message.protocol,
            message_trace=message.message_trace
        )
        return await self.call(actor_ref.address, new_tell_message)

    @implements(AbstractActorPool.actor_ref)
    async def actor_ref(self,
                        message: ActorRefMessage) -> result_message_type:
        actor_ref = message.actor_ref
        actor_ref.uid = to_binary(actor_ref.uid)
        if actor_ref.address == self.external_address and \
                actor_ref.uid in self._actors:
            return ResultMessage(
                message.message_id, actor_ref,
                protocol=message.protocol)

        # lookup allocated
        for address, item in self._allocated_actors.items():
            ref = create_actor_ref(address, actor_ref.uid)
            if ref in item:
                return ResultMessage(
                    message.message_id, ref,
                    protocol=message.protocol)

        with _ErrorProcessor(message.message_id,
                             protocol=message.protocol) as processor:
            raise ActorNotExist(f'Actor {actor_ref.uid} does not exist in {actor_ref.address}')

        return processor.result

    @implements(AbstractActorPool.cancel)
    async def cancel(self,
                     message: CancelMessage) -> result_message_type:
        if message.address == self.external_address:
            # local message
            return await super().cancel(message)
        # redirect to sub pool
        return await self.call(message.address, message)

    @implements(AbstractActorPool.handle_control_command)
    async def handle_control_command(self,
                                     message: ControlMessage) -> result_message_type:
        with _ErrorProcessor(message.message_id, message.protocol) as processor:
            if message.address == self.external_address:
                if message.control_message_type == ControlMessageType.sync_config:
                    # sync config, need to notify all sub pools
                    tasks = []
                    for addr in self.sub_processes:
                        control_message = ControlMessage(
                            new_message_id(), addr,
                            message.control_message_type, message.content,
                            protocol=message.protocol,
                            message_trace=message.message_trace
                        )
                        tasks.append(asyncio.create_task(self.call(addr, control_message)))
                    # call super
                    task = asyncio.create_task(super().handle_control_command(message))
                    tasks.append(task)
                    await asyncio.gather(*tasks)
                    processor.result = await task
                else:
                    processor.result = await super().handle_control_command(message)
            elif message.control_message_type == ControlMessageType.stop:
                timeout, force = message.content if message.content is not None \
                    else (None, False)
                await self.stop_sub_pool(
                    message.address,
                    self.sub_processes[message.address],
                    timeout=timeout,
                    force=force)
                if self._auto_recover:
                    self._recover_events[message.address] = asyncio.Event()
                processor.result = ResultMessage(message.message_id, True,
                                                 protocol=message.protocol)
            elif message.control_message_type == ControlMessageType.wait_pool_recovered:
                event = self._recover_events.get(message.address, None)
                if event is not None:
                    await event.wait()
                processor.result = ResultMessage(message.message_id, True,
                                                 protocol=message.protocol)
            else:
                processor.result = await self.call(message.address, message)
        return processor.result

    @staticmethod
    def _parse_config(config: Dict, kw: Dict) -> Dict:
        kw['subprocess_start_method'] = config.pop('start_method', None)
        kw['auto_recover'] = config.pop('auto_recover', 'actor')
        kw['on_process_down'] = config.pop('on_process_down', None)
        kw['on_process_recover'] = config.pop('on_process_recover', None)
        kw = AbstractActorPool._parse_config(config, kw)
        return kw

    @classmethod
    @implements(AbstractActorPool.create)
    async def create(cls, config: Dict) -> MainActorPoolType:
        config = config.copy()
        actor_pool_config: ActorPoolConfig = config.get('actor_pool_config')
        start_method = config.get('start_method', None)
        if 'process_index' not in config:
            config['process_index'] = actor_pool_config.get_process_indexes()[0]
        curr_process_index = config.get('process_index')

        tasks = []
        # create sub actor pools
        n_sub_pool = actor_pool_config.n_pool - 1
        if n_sub_pool > 0:
            process_indexes = actor_pool_config.get_process_indexes()
            for process_index in process_indexes:
                if process_index == curr_process_index:
                    continue
                create_pool_task = asyncio.create_task(cls.start_sub_pool(
                    actor_pool_config, process_index, start_method))
                await asyncio.sleep(0)
                # await create_pool_task
                tasks.append(create_pool_task)

        processes = [await t for t in tasks]
        # create main actor pool
        pool: MainActorPoolType = await super().create(config)
        addresses = actor_pool_config.get_external_addresses()[1:]

        assert len(addresses) == len(processes), \
            f"addresses {addresses}, processes {processes}"
        for addr, proc in zip(addresses, processes):
            pool.attach_sub_process(addr, proc)
        return pool

    @implements(AbstractActorPool.start)
    async def start(self):
        await super().start()
        if self._monitor_task is None:
            self._monitor_task = asyncio.create_task(self.monitor_sub_pools())
            await asyncio.sleep(0)

    @implements(AbstractActorPool.stop)
    async def stop(self):
        # turn off auto recover to avoid errors
        self._auto_recover = False
        self._stopped.set()
        if self._monitor_task and not self._monitor_task.done():
            await self._monitor_task
            self._monitor_task = None
        await self.stop_sub_pools()
        await super().stop()

    @classmethod
    @abstractmethod
    async def start_sub_pool(
            cls,
            actor_pool_config: ActorPoolConfig,
            process_index: int,
            start_method: str = None):
        """Start a sub actor pool"""

    def attach_sub_process(self,
                           external_address: str,
                           process: SubProcessHandle):
        self.sub_processes[external_address] = process

    async def stop_sub_pools(self):
        to_stop_processes: Dict[str, SubProcessHandle] = dict()
        for address, process in self.sub_processes.items():
            if not await self.is_sub_pool_alive(process):
                continue
            to_stop_processes[address] = process

        tasks = []
        for address, process in to_stop_processes.items():
            tasks.append(self.stop_sub_pool(address, process))
        await asyncio.gather(*tasks)

    async def stop_sub_pool(
            self,
            address: str,
            process: SubProcessHandle,
            timeout: float = None,
            force: bool = False):
        if force:
            await self.kill_sub_pool(process, force=True)
            return

        stop_message = ControlMessage(
            new_message_id(), address, ControlMessageType.stop,
            None, protocol=DEFAULT_PROTOCOL)
        try:
            if timeout is None:
                message = await self.call(address, stop_message)
                if isinstance(message, ErrorMessage):  # pragma: no cover
                    raise message.error.with_traceback(message.traceback)
            else:
                call = asyncio.create_task(self.call(address, stop_message))
                try:
                    await asyncio.wait_for(call, timeout)
                except (futures.TimeoutError, asyncio.TimeoutError):  # pragma: no cover
                    # timeout, just let kill to finish it
                    force = True
        except (ConnectionError, ServerClosed):  # pragma: no cover
            # process dead maybe, ignore it
            pass
        # kill process
        await self.kill_sub_pool(process, force=force)

    @abstractmethod
    async def kill_sub_pool(self, process: SubProcessHandle, force: bool = False):
        """Kill a sub actor pool"""

    @abstractmethod
    async def is_sub_pool_alive(self, process: SubProcessHandle):
        """
        Check whether sub pool process is alive
        Parameters
        ----------
        process : SubProcessHandle
            sub pool process handle
        Returns
        -------
        bool
        """

    def process_sub_pool_lost(self, address: str):
        if self._auto_recover in (False, 'process'):
            # process down, when not auto_recover
            # or only recover process, remove all created actors
            self._allocated_actors[address] = dict()

    async def recover_sub_pool(self, address: str):
        process_index = self._config.get_process_index(address)
        # process dead, restart it
        # remember always use spawn to recover sub pool
        self.sub_processes[address] = await self.__class__.start_sub_pool(
            self._config, process_index, 'spawn')

        if self._auto_recover == 'actor':
            # need to recover all created actors
            for _, message in self._allocated_actors[address].values():
                create_actor_message: CreateActorMessage = message
                await self.call(address, create_actor_message)

    async def monitor_sub_pools(self):
        try:
            while not self._stopped.is_set():
                for address in self.sub_processes:
                    process = self.sub_processes[address]
                    if not await self.is_sub_pool_alive(process):  # pragma: no cover
                        if self._on_process_down is not None:
                            self._on_process_down(self, address)
                        self.process_sub_pool_lost(address)
                        if self._auto_recover:
                            if address not in self._recover_events:
                                self._recover_events[address] = asyncio.Event()
                            await self.recover_sub_pool(address)
                            if self._on_process_recover is not None:
                                self._on_process_recover(self, address)
                            event = self._recover_events.pop(address)
                            event.set()

                # check every half second
                await asyncio.sleep(.5)
        except asyncio.CancelledError:  # pragma: no cover
            # cancelled
            return

    @classmethod
    @abstractmethod
    def get_external_addresses(
            cls, address: str, n_process: int = None, ports: List[int] = None):
        """Returns external addresses for n pool processes"""

    @classmethod
    @abstractmethod
    def gen_internal_address(cls, process_index: int,
                             external_address: str = None) -> str:
        """Returns internal address for pool of specified process index"""


async def create_actor_pool(address: str, *,
                            pool_cls: Type[MainActorPoolType] = None,
                            n_process: int = None,
                            labels: List[str] = None,
                            ports: List[int] = None,
                            envs: List[Dict] = None,
                            subprocess_start_method: str = None,
                            auto_recover: Union[str, bool] = 'actor',
                            modules: List[str] = None,
                            suspend_sigint: bool = None,
                            use_uvloop: Union[str, bool] = 'auto',
                            logging_conf: Union[Dict, None] = None,
                            on_process_down: Callable[[MainActorPoolType, str], None] = None,
                            on_process_recover: Callable[[MainActorPoolType, str], None] = None,
                            **kwargs) -> MainActorPoolType:
    if n_process is None:
        n_process = multiprocessing.cpu_count()
    if labels and len(labels) != n_process + 1:
        raise ValueError(f'`labels` should be of size {n_process + 1}, '
                         f'got {len(labels)}')
    if envs and len(envs) != n_process:
        raise ValueError(f'`envs` should be of size {n_process}, '
                         f'got {len(envs)}')
    if auto_recover is True:
        auto_recover = 'actor'
    if auto_recover not in ('actor', 'process', False):
        raise ValueError(f'`auto_recover` should be one of "actor", "process", '
                         f'True or False, got {auto_recover}')
    if use_uvloop == 'auto':
        try:
            import uvloop  # noqa: F401 # pylint: disable=unused-variable
            use_uvloop = True
        except ImportError:
            use_uvloop = False

    external_addresses = pool_cls.get_external_addresses(address, n_process=n_process, ports=ports)
    actor_pool_config = ActorPoolConfig()
    # add main config
    process_index_gen = pool_cls.process_index_gen(address)
    main_process_index = next(process_index_gen)
    actor_pool_config.add_pool_conf(
        main_process_index,
        labels[0] if labels else None,
        pool_cls.gen_internal_address(main_process_index, external_addresses[0]),
        external_addresses[0],
        modules=modules,
        suspend_sigint=suspend_sigint,
        use_uvloop=use_uvloop,
        logging_conf=logging_conf,
        kwargs=kwargs)
    # add sub configs
    for i in range(n_process):
        sub_process_index = next(process_index_gen)
        actor_pool_config.add_pool_conf(
            sub_process_index,
            labels[i + 1] if labels else None,
            pool_cls.gen_internal_address(sub_process_index, external_addresses[i + 1]),
            external_addresses[i + 1],
            env=envs[i] if envs else None,
            modules=modules,
            suspend_sigint=suspend_sigint,
            use_uvloop=use_uvloop,
            logging_conf=logging_conf,
            kwargs=kwargs)

    pool: MainActorPoolType = await pool_cls.create({
        'actor_pool_config': actor_pool_config,
        'process_index': main_process_index,
        'start_method': subprocess_start_method,
        'auto_recover': auto_recover,
        'on_process_down': on_process_down,
        'on_process_recover': on_process_recover
    })
    await pool.start()
    return pool<|MERGE_RESOLUTION|>--- conflicted
+++ resolved
@@ -301,11 +301,7 @@
         with _ErrorProcessor(message.message_id,
                              message.protocol) as processor:
             with debug_async_timeout('process_message_timeout',
-<<<<<<< HEAD
-                                     'Process message %s of channel %s', message, channel):
-=======
                                      'Process message %s of channel %s timeout.', message, channel):
->>>>>>> 7cf4f21b
                 with self._run_coro(message.message_id, handler(self, message)) as future:
                     processor.result = await future
         try:
