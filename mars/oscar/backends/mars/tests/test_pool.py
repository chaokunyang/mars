--- conflicted
+++ resolved
@@ -323,14 +323,10 @@
 
 @pytest.mark.asyncio
 async def test_create_actor_pool():
-<<<<<<< HEAD
-    pool = await create_actor_pool('127.0.0.1', pool_cls=MainActorPool, n_process=2)
-=======
     start_method = os.environ.get('POOL_START_METHOD', 'fork') \
         if sys.platform != 'win32' else None
-    pool = await create_actor_pool('127.0.0.1', n_process=2,
+    pool = await create_actor_pool('127.0.0.1', pool_cls=MainActorPool, n_process=2,
                                    subprocess_start_method=start_method)
->>>>>>> 701bd37e
 
     async with pool:
         # test global router
@@ -411,14 +407,9 @@
 
 @pytest.mark.asyncio
 async def test_server_closed():
-<<<<<<< HEAD
-    start_method = 'fork' if sys.platform != 'win32' else None
-    pool = await create_actor_pool('127.0.0.1', pool_cls=MainActorPool, n_process=2,
-=======
     start_method = os.environ.get('POOL_START_METHOD', 'fork') \
         if sys.platform != 'win32' else None
-    pool = await create_actor_pool('127.0.0.1', n_process=2,
->>>>>>> 701bd37e
+    pool = await create_actor_pool('127.0.0.1', pool_cls=MainActorPool, n_process=2,
                                    subprocess_start_method=start_method,
                                    auto_recover=False)
 
