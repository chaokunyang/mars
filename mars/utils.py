--- conflicted
+++ resolved
@@ -1262,7 +1262,20 @@
     return chunk_key_to_data_keys
 
 
-<<<<<<< HEAD
+class ModulePlaceholder:
+    def __init__(self, mod_name: str):
+        self._mod_name = mod_name
+
+    def _raises(self):
+        raise AttributeError(f'{self._mod_name} is required but not installed.')
+
+    def __getattr__(self, key):
+        self._raises()
+
+    def __call__(self, *_args, **_kwargs):
+        self._raises()
+
+
 def merge_dict(dest: Dict, src: Dict, path=None, overwrite=True):
     """
     Merges src dict into dest dict.
@@ -1334,18 +1347,4 @@
                     sub_nested_dict = new_sub_nested_dict
                 else:
                     sub_nested_dict = sub_nested_dict[sub_key]
-    return nested_dict
-=======
-class ModulePlaceholder:
-    def __init__(self, mod_name: str):
-        self._mod_name = mod_name
-
-    def _raises(self):
-        raise AttributeError(f'{self._mod_name} is required but not installed.')
-
-    def __getattr__(self, key):
-        self._raises()
-
-    def __call__(self, *_args, **_kwargs):
-        self._raises()
->>>>>>> 22747816
+    return nested_dict