--- conflicted
+++ resolved
@@ -1529,8 +1529,13 @@
     return type(
         bases[-1].__name__,
         bases,
-<<<<<<< HEAD
-        {"__init__": __init__, "__getattr__": __getattr__, "__str__": __str__},
+        {
+            "__init__": __init__,
+            "__getattr__": __getattr__,
+            "__str__": __str__,
+            "__basename__": name,
+            "__module__": bases[-1].__module__,
+        },
     )().with_traceback(traceback)
 
 
@@ -1552,14 +1557,4 @@
             tokens.extend([func.__module__, func.__name__])
         else:
             tokens.append(func)
-        return tokens
-=======
-        {
-            "__init__": __init__,
-            "__getattr__": __getattr__,
-            "__str__": __str__,
-            "__basename__": name,
-            "__module__": bases[-1].__module__,
-        },
-    )().with_traceback(traceback)
->>>>>>> a1a7590f
+        return tokens