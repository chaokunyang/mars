--- conflicted
+++ resolved
@@ -133,10 +133,6 @@
     feature_random_state = RandomStateField("feature_random_state")
 
     reducer_ratio: float = Float32Field("reducer_ratio")
-<<<<<<< HEAD
-    n_reducer: int = Int64Field("n_reducer", default=None)
-=======
->>>>>>> 6ffc7b90
     column_offset: int = Int64Field("column_offset", default=None)
 
     chunk_shape: Tuple[int] = TupleField("chunk_shape", FieldTypes.int64)
@@ -296,15 +292,9 @@
             and not op.bootstrap_features,
         ]
 
-<<<<<<< HEAD
-        n_reducer = (
-            op.n_reducer
-            if op.n_reducer is not None
-=======
         n_reducers = (
             op.n_reducers
             if getattr(op, "n_reducers", None)
->>>>>>> 6ffc7b90
             else max(1, int(in_sample.chunk_shape[0] * op.reducer_ratio))
         )
 
@@ -330,7 +320,7 @@
             new_op.stage = OperandStage.map
             new_op.max_samples = max_samples_splits[:, chunk.index[0]]
             new_op.max_features = max_features_splits[:, chunk.index[1]]
-            new_op.n_reducer = n_reducer
+            new_op.n_reducers = n_reducers
             new_op.column_offset = int(column_cum_offset[chunk.index[1]])
 
             if chunk.index[0] != 0:
@@ -357,23 +347,19 @@
             map_chunks, dtype=np.dtype(int), shape=()
         )
 
-        remain_reducers = op.n_estimators % n_reducer
+        remain_reducers = op.n_estimators % n_reducers
         reduce_data_chunks = []
         reduce_labels_chunks = []
         reduce_weights_chunks = []
         reduce_feature_chunks = []
-        for idx in range(n_reducer):
+        for idx in range(n_reducers):
             new_op = op.copy().reset_key()
             new_op.random_state = None
             new_op.stage = OperandStage.reduce
             new_op.reducer_ordinal = idx
-<<<<<<< HEAD
-            new_op.n_reducer = n_reducer
-=======
             new_op.n_reducers = n_reducers
->>>>>>> 6ffc7b90
             new_op.chunk_shape = in_sample.chunk_shape
-            new_op.n_estimators = op.n_estimators // n_reducer
+            new_op.n_estimators = op.n_estimators // n_reducers
             if remain_reducers:
                 remain_reducers -= 1
                 new_op.n_estimators += 1
@@ -485,14 +471,14 @@
         in_weights_data = ctx[in_weights.key] if op.with_weights else None
         out_samples = op.outputs[0]
 
-        remains = op.n_estimators % op.n_reducer
+        remains = op.n_estimators % op.n_reducers
         reducer_iters = [
-            itertools.repeat(idx, 1 + op.n_estimators // op.n_reducer)
+            itertools.repeat(idx, 1 + op.n_estimators // op.n_reducers)
             for idx in range(remains)
         ]
         reducer_iters += [
-            itertools.repeat(idx, op.n_estimators // op.n_reducer)
-            for idx in range(remains, op.n_reducer)
+            itertools.repeat(idx, op.n_estimators // op.n_reducers)
+            for idx in range(remains, op.n_reducers)
         ]
         reducer_iter = itertools.chain(*reducer_iters)
 
@@ -778,7 +764,7 @@
     random_state = RandomStateField("random_state", default=None)
 
     reducer_ratio: float = Float32Field("reducer_ratio")
-    n_reducer: int = Int64Field("n_reducer")
+    n_reducers: int = Int64Field("n_reducers")
 
     labels: TileableType = ReferenceField("labels", default=None)
     weights: TileableType = ReferenceField("weights", default=None)
@@ -817,7 +803,7 @@
             bootstrap_features=self.bootstrap_features,
             random_state=self.random_state,
             reducer_ratio=self.reducer_ratio,
-            n_reducer=self.n_reducer,
+            n_reducers=self.n_reducers,
             with_weights=self.weights is not None,
             with_labels=self.labels is not None,
             with_feature_indices=self.with_feature_indices,
@@ -1296,7 +1282,7 @@
             bootstrap_features=self.bootstrap_features,
             random_state=self.random_state,
             reducer_ratio=self.reducers if isinstance(self.reducers, float) else None,
-            n_reducer=self.reducers if isinstance(self.reducers, int) else None,
+            n_reducers=self.reducers if isinstance(self.reducers, int) else None,
         )
         tileables = fit_op(X, y, sample_weight, feature_indices)
         ret = execute(*tileables, session=session, **(run_kwargs or dict()))
