--- conflicted
+++ resolved
@@ -488,7 +488,6 @@
         )
 
         # create supervisor actor pool
-<<<<<<< HEAD
         supervisor_pool_coro = asyncio.create_task(
             create_supervisor_actor_pool(
                 self.supervisor_address,
@@ -496,16 +495,8 @@
                 main_pool_cpus=0,
                 sub_pool_cpus=0,
                 modules=supervisor_modules,
-            )
-=======
-        self._supervisor_pool = await create_supervisor_actor_pool(
-            self.supervisor_address,
-            n_process=supervisor_sub_pool_num,
-            main_pool_cpus=0,
-            sub_pool_cpus=0,
-            modules=supervisor_modules,
-            metrics=self._config.get("metrics", {}),
->>>>>>> a1a7590f
+                metrics=self._config.get("metrics", {}),
+            )
         )
         worker_pools = [
             asyncio.create_task(
