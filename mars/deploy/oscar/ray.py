# Copyright 1999-2021 Alibaba Group Holding Ltd.
#
# Licensed under the Apache License, Version 2.0 (the "License");
# you may not use this file except in compliance with the License.
# You may obtain a copy of the License at
#
#      http://www.apache.org/licenses/LICENSE-2.0
#
# Unless required by applicable law or agreed to in writing, software
# distributed under the License is distributed on an "AS IS" BASIS,
# WITHOUT WARRANTIES OR CONDITIONS OF ANY KIND, either express or implied.
# See the License for the specific language governing permissions and
# limitations under the License.

import asyncio
import itertools
import logging
import os
import time
from typing import Union, Dict, List, Optional, AsyncGenerator

from ... import oscar as mo
from ...oscar.backends.ray.driver import RayActorDriver
from ...oscar.backends.ray.utils import (
    process_placement_to_address,
    node_placement_to_address,
    process_address_to_placement,
)
from ...oscar.backends.ray.pool import RayPoolState
from ...oscar.errors import ReconstructWorkerError
from ...services.cluster.backends.base import (
    register_cluster_backend,
    AbstractClusterBackend,
)
from ...services import NodeRole
from ...utils import merge_dict, flatten_dict_to_nested_dict
from ...utils import lazy_import
from ..utils import load_service_config_file, get_third_party_modules_from_config
from .service import start_supervisor, start_worker, stop_supervisor, stop_worker
from .session import (
    _new_session,
    new_session,
    AbstractSession,
    ensure_isolation_created,
)
from .pool import create_supervisor_actor_pool, create_worker_actor_pool

ray = lazy_import("ray")
logger = logging.getLogger(__name__)

# The default value for supervisor standalone (not share node with worker).
DEFAULT_SUPERVISOR_STANDALONE = False
# The default value for supervisor sub pool count.
DEFAULT_SUPERVISOR_SUB_POOL_NUM = 0


def _load_config(config: Union[str, Dict] = None):
    # use default config
    if isinstance(config, str):
        filename = config
    else:
        d = os.path.dirname(os.path.abspath(__file__))
        filename = os.path.join(d, "rayconfig.yml")
    full_config = load_service_config_file(filename)
    if config and not isinstance(config, str):
        if not isinstance(config, Dict):  # pragma: no cover
            raise ValueError(f"{config} is not a dict")
        flatten_keys = set(k for k in config.keys() if isinstance(k, str) and "." in k)
        nested_flatten_config = flatten_dict_to_nested_dict(
            {k: config[k] for k in flatten_keys}
        )
        nested_config = {k: config[k] for k in config.keys() if k not in flatten_keys}
        config = merge_dict(nested_config, nested_flatten_config, overwrite=False)
        merge_dict(full_config, config)
    return full_config


@register_cluster_backend
class RayClusterBackend(AbstractClusterBackend):
    name = "ray"

    def __init__(self, lookup_address: str, cluster_state_ref):
        self._supervisors = [n.strip() for n in lookup_address.split(",")]
        self._cluster_state_ref = cluster_state_ref

    @classmethod
    async def create(
        cls, node_role: NodeRole, lookup_address: str, pool_address: str
    ) -> "RayClusterBackend":
        try:
            ref = await mo.create_actor(
                ClusterStateActor,
                uid=ClusterStateActor.default_uid(),
                address=lookup_address,
            )
        except mo.ActorAlreadyExist:  # pragma: no cover
            ref = await mo.actor_ref(
                ClusterStateActor.default_uid(), address=lookup_address
            )
        return cls(lookup_address, ref)

    async def watch_supervisors(self) -> AsyncGenerator[List[str], None]:
        yield self._supervisors

    async def get_supervisors(self, filter_ready: bool = True) -> List[str]:
        return self._supervisors

    async def new_worker(self, worker_address):
        return await self._cluster_state_ref.new_worker(worker_address)

    async def request_worker(
        self, worker_cpu: int = None, worker_mem: int = None, timeout: int = None
    ) -> str:
        return await self._cluster_state_ref.request_worker(
            worker_cpu, worker_mem, timeout
        )

    async def release_worker(self, address: str):
        return await self._cluster_state_ref.release_worker(address)

    async def reconstruct_worker(self, address: str):
        return await self._cluster_state_ref.reconstruct_worker(address)

    def get_cluster_state_ref(self):
        return self._cluster_state_ref


class ClusterStateActor(mo.StatelessActor):
    def __init__(self):
        self._worker_cpu, self._worker_mem, self._config = None, None, None
        self._pg_name, self._band_to_slot, self._worker_modules = None, None, None
        self._pg_counter = itertools.count()
        self._worker_count = 0
        self._dynamic_created_workers = {}
        self._releasing_tasks = {}
        self._reconstructing_tasks = {}

    async def __post_create__(self):
        self._pg_name, _, _ = process_address_to_placement(self.address)

    def set_config(self, worker_cpu, worker_mem, config):
        self._worker_cpu, self._worker_mem, self._config = (
            worker_cpu,
            worker_mem,
            config,
        )
        # TODO(chaokunyang) Support gpu
        self._band_to_slot = {"numa-0": self._worker_cpu}
        self._worker_modules = get_third_party_modules_from_config(
            self._config, NodeRole.WORKER
        )

    async def request_worker(
        self, worker_cpu: int = None, worker_mem: int = None, timeout: int = None
    ) -> Optional[str]:
        worker_cpu = worker_cpu or self._worker_cpu
        bundle = {"CPU": worker_cpu, "memory": worker_mem or self._worker_mem}
        band_to_slot = {"numa-0": worker_cpu}
        start_time = time.time()
        logger.info("Start to request worker with resource %s.", bundle)
        # TODO rescale ray placement group instead of creating new placement group
        pg_name = f"{self._pg_name}_{next(self._pg_counter)}"
        pg = ray.util.placement_group(name=pg_name, bundles=[bundle], strategy="SPREAD")
        create_pg_timeout = timeout or 60
        try:
            await asyncio.wait_for(pg.ready(), timeout=create_pg_timeout)
        except asyncio.CancelledError:
            logger.warning(
                "Request worker with placement group %s in %s seconds canceled.",
                pg.bundle_specs,
                create_pg_timeout,
            )
            ray.util.remove_placement_group(pg)
            return None
        except asyncio.TimeoutError:
            logger.warning(
                "Request worker failed, "
                "can not create placement group %s in %s seconds.",
                pg.bundle_specs,
                create_pg_timeout,
            )
            ray.util.remove_placement_group(pg)
            return None
        logger.info(
            "Creating placement group %s took %.4f seconds",
            pg.bundle_specs,
            time.time() - start_time,
        )
        worker_address = process_placement_to_address(pg_name, 0, 0)
        worker_pool = await self.new_worker(worker_address, band_to_slot=band_to_slot)
        logger.info(
            "Request worker %s succeeds in %.4f seconds",
            worker_address,
            time.time() - start_time,
        )
        self._dynamic_created_workers[worker_address] = (worker_pool, pg)
        self._worker_count += 1
        return worker_address

    async def new_worker(self, worker_address, band_to_slot=None):
        self._worker_count += 1
        start_time = time.time()
        band_to_slot = band_to_slot or self._band_to_slot
        worker_pool = await create_worker_actor_pool(
            worker_address, self._band_to_slot, modules=self._worker_modules
        )
        logger.info(
            "Create worker node %s succeeds in %.4f seconds.",
            worker_address,
            time.time() - start_time,
        )
        start_time = time.time()
        await start_worker(
            worker_address, self.address, band_to_slot, config=self._config
        )
        await worker_pool.mark_service_ready.remote()
        logger.info(
            "Start services on worker %s succeeds in %.4f seconds.",
            worker_address,
            time.time() - start_time,
        )
        return worker_pool

    async def release_worker(self, address: str):
        logger.info("Start to release worker %s", address)
        task = self._reconstructing_tasks.get(address)
        if task is not None:
            task.cancel()

        task = self._releasing_tasks.get(address)
        if task is not None:
            logger.info("Waiting for releasing worker %s", address)
            return await task

        async def _release_worker():
            await stop_worker(address, self._config)
            pool, pg = self._dynamic_created_workers.pop(address)
            await pool.actor_pool.remote("stop")
            if "COV_CORE_SOURCE" in os.environ:  # pragma: no cover
                try:
                    # must clean up first, or coverage info lost
                    await pool.cleanup.remote()
                except:  # noqa: E722  # nosec  # pylint: disable=bare-except
                    pass
            ray.kill(pool)
            ray.util.remove_placement_group(pg)
            logger.info("Released worker %s", address)

        task = asyncio.create_task(_release_worker())
        task.add_done_callback(lambda _: self._releasing_tasks.pop(address, None))
        self._releasing_tasks[address] = task
        return await task

    async def reconstruct_worker(self, address: str):
        task = self._releasing_tasks.get(address)
        if task is not None:
            raise ReconstructWorkerError(
                f"Can't reconstruct releasing worker {address}"
            )

        task = self._reconstructing_tasks.get(address)
        if task is not None:
            logger.info("Waiting for reconstruct worker %s", address)
            return await task

        async def _reconstruct_worker():
            logger.info("Reconstruct worker %s", address)
            actor = ray.get_actor(address)
            state = await actor.state.remote()
            if state == RayPoolState.SERVICE_READY:
                logger.info("Worker %s is service ready.")
                return

            if state == RayPoolState.INIT:
                await actor.start.remote()
            else:
                assert state == RayPoolState.POOL_READY

            start_time = time.time()
            await start_worker(
                address, self.address, self._band_to_slot, config=self._config
            )
            await actor.mark_service_ready.remote()
            logger.info(
                "Start services on worker %s succeeds in %.4f seconds.",
                address,
                time.time() - start_time,
            )

        task = asyncio.create_task(_reconstruct_worker())
        task.add_done_callback(lambda _: self._reconstructing_tasks.pop(address, None))
        self._reconstructing_tasks[address] = task
        return await task


async def new_cluster(
<<<<<<< HEAD
    cluster_name: str,
    supervisor_mem: int = 1 * 1024 ** 3,
    worker_num: int = 1,
    worker_cpu: int = 16,
    worker_mem: int = 16 * 1024 ** 3,
=======
    cluster_name: str = None,
    supervisor_mem: int = 1 * 1024 ** 3,
    worker_num: int = 1,
    worker_cpu: int = 2,
    worker_mem: int = 2 * 1024 ** 3,
>>>>>>> 7ad7e038
    config: Union[str, Dict] = None,
    **kwargs,
):
    cluster_name = cluster_name or f"ray-cluster-{int(time.time())}"
    if not ray.is_initialized():
        logger.warning("Ray is not started, start the local ray cluster by `ray.init`.")
        # add 16 logical cpus for other computing in ray.
        ray.init(num_cpus=16 + worker_num * worker_cpu)
    ensure_isolation_created(kwargs)
    if kwargs:  # pragma: no cover
        raise TypeError(f"new_cluster got unexpected " f"arguments: {list(kwargs)}")
    cluster = RayCluster(
        cluster_name, supervisor_mem, worker_num, worker_cpu, worker_mem, config
    )
    try:
        await cluster.start()
        return await RayClient.create(cluster)
    except Exception as ex:  # pragma: no cover
        # cleanup the cluster if failed.
        try:
            await cluster.stop()
        except Exception as stop_ex:
            raise stop_ex from ex
        raise ex


def new_cluster_in_ray(**kwargs):
    isolation = ensure_isolation_created(kwargs)
    coro = new_cluster(**kwargs)
    fut = asyncio.run_coroutine_threadsafe(coro, isolation.loop)
    client = fut.result()
    client.session.as_default()
    return client


new_cluster_in_ray.__doc__ = new_cluster.__doc__


def new_ray_session(
    address: str = None,
    session_id: str = None,
    default: bool = True,
    **new_cluster_kwargs,
) -> AbstractSession:
    """

    Parameters
    ----------
    address: str
        mars web server address.
    session_id: str
        session id. If not specified, will be generated automatically.
    default: bool
        whether set the session as default session.
    new_cluster_kwargs:
        See `new_cluster` arguments.
    """
    if not address:
        client = new_cluster_in_ray(**new_cluster_kwargs)
        session_id = session_id or client.session.session_id
        address = client.address
    return new_session(
        address=address, session_id=session_id, backend="oscar", default=default
    )


class RayCluster:
    _supervisor_pool: "ray.actor.ActorHandle"
    _worker_pools: List["ray.actor.ActorHandle"]

    def __init__(
        self,
        cluster_name: str,
        supervisor_mem: int = 4 * 1024 ** 3,
        worker_num: int = 1,
        worker_cpu: int = 16,
        worker_mem: int = 32 * 1024 ** 3,
        config: Union[str, Dict] = None,
    ):
        self._cluster_name = cluster_name
        self._supervisor_mem = supervisor_mem
        self._worker_num = worker_num
        self._worker_cpu = worker_cpu
        self._worker_mem = worker_mem
        # load config file to dict.
        self._config = _load_config(config)
        self.supervisor_address = None
        # Hold actor handles to avoid being freed
        self._supervisor_pool = None
        self._worker_addresses = []
        self._worker_pools = []
        self._stopped = False
        self._cluster_backend = None
        self.web_address = None

    async def start(self):
        logging.basicConfig(
            format=ray.ray_constants.LOGGER_FORMAT, level=logging.INFO, force=True
        )
        logger.info("Start cluster with config %s", self._config)
        address_to_resources = dict()
        supervisor_standalone = (
            self._config.get("cluster", {})
            .get("ray", {})
            .get("supervisor", {})
            .get("standalone", DEFAULT_SUPERVISOR_STANDALONE)
        )
        supervisor_sub_pool_num = (
            self._config.get("cluster", {})
            .get("ray", {})
            .get("supervisor", {})
            .get("sub_pool_num", DEFAULT_SUPERVISOR_SUB_POOL_NUM)
        )
        from ...storage.ray import support_specify_owner

        if not support_specify_owner():  # pragma: no cover
            logger.warning(
                "Current installed ray version does not support specify owner, "
                "autoscale may not work."
            )
            # config['scheduling']['autoscale']['enabled'] = False
        self.supervisor_address = process_placement_to_address(self._cluster_name, 0, 0)
        if "cluster" not in self._config:  # pragma: no cover
            self._config["cluster"] = dict()
        self._config["cluster"]["lookup_address"] = self.supervisor_address
        address_to_resources[node_placement_to_address(self._cluster_name, 0)] = {
            "CPU": 1,
            "memory": self._supervisor_mem,
        }
        worker_addresses = []
        if supervisor_standalone:
            for worker_index in range(1, self._worker_num + 1):
                worker_address = process_placement_to_address(
                    self._cluster_name, worker_index, 0
                )
                worker_addresses.append(worker_address)
                worker_node_address = node_placement_to_address(
                    self._cluster_name, worker_index
                )
                address_to_resources[worker_node_address] = {
                    "CPU": self._worker_cpu,
                    "memory": self._worker_mem,
                }
        else:
            for worker_index in range(self._worker_num):
                worker_process_index = (
                    supervisor_sub_pool_num + 1 if worker_index == 0 else 0
                )
                worker_address = process_placement_to_address(
                    self._cluster_name, worker_index, worker_process_index
                )
                worker_addresses.append(worker_address)
                worker_node_address = node_placement_to_address(
                    self._cluster_name, worker_index
                )
                address_to_resources[worker_node_address] = {
                    "CPU": self._worker_cpu,
                    "memory": self._worker_mem,
                }
        mo.setup_cluster(address_to_resources)

        # third party modules from config
        supervisor_modules = get_third_party_modules_from_config(
            self._config, NodeRole.SUPERVISOR
        )

        # create supervisor actor pool
        self._supervisor_pool = await create_supervisor_actor_pool(
            self.supervisor_address,
            n_process=supervisor_sub_pool_num,
            main_pool_cpus=0,
            sub_pool_cpus=0,
            modules=supervisor_modules,
        )
        logger.info("Create supervisor on node %s succeeds.", self.supervisor_address)
        self._cluster_backend = await RayClusterBackend.create(
            NodeRole.WORKER, self.supervisor_address, self.supervisor_address
        )
        await self._cluster_backend.get_cluster_state_ref().set_config(
            self._worker_cpu, self._worker_mem, self._config
        )
        # start service
        await start_supervisor(self.supervisor_address, config=self._config)
        logger.info(
            "Start services on supervisor %s succeeds.", self.supervisor_address
        )
        await self._supervisor_pool.mark_service_ready.remote()

        worker_pools = await asyncio.gather(
            *[self._cluster_backend.new_worker(addr) for addr in worker_addresses]
        )
        logger.info(
            "Create %s workers and start services on workers succeeds.",
            len(worker_addresses),
        )
        for worker_address, worker_pool in zip(worker_addresses, worker_pools):
            self._worker_addresses.append(worker_address)
            self._worker_pools.append(worker_pool)

        from ...services.web.supervisor import WebActor

        web_actor = await mo.actor_ref(
            WebActor.default_uid(), address=self.supervisor_address
        )
        self.web_address = await web_actor.get_web_address()
        logger.warning("Web service started at %s", self.web_address)

    async def stop(self):
        if not self._stopped:
            for worker_address in self._worker_addresses:
                await stop_worker(worker_address, self._config)
            for pool in self._worker_pools:
                await pool.actor_pool.remote("stop")
            if self._supervisor_pool is not None:
                await stop_supervisor(self.supervisor_address, self._config)
                await self._supervisor_pool.actor_pool.remote("stop")
            AbstractSession.reset_default()
            RayActorDriver.stop_cluster()
            self._stopped = True


class RayClient:
    def __init__(self, cluster: RayCluster, session: AbstractSession):
        self._cluster = cluster
        self._address = cluster.supervisor_address
        self._session = session

    @classmethod
    async def create(cls, cluster: RayCluster) -> "RayClient":
        session = await _new_session(cluster.supervisor_address, default=True)
        return RayClient(cluster, session)

    @property
    def address(self):
        return self._session.address

    @property
    def session(self):
        return self._session

    @property
    def web_address(self):
        return self._cluster.web_address

    async def __aenter__(self):
        return self

    async def __aexit__(self, *_):
        await self._stop()

    def stop(self):
        isolation = ensure_isolation_created({})
        fut = asyncio.run_coroutine_threadsafe(self._stop(), isolation.loop)
        return fut.result()

    async def _stop(self):
        await self._cluster.stop()<|MERGE_RESOLUTION|>--- conflicted
+++ resolved
@@ -294,21 +294,13 @@
 
 
 async def new_cluster(
-<<<<<<< HEAD
-    cluster_name: str,
-    supervisor_mem: int = 1 * 1024 ** 3,
-    worker_num: int = 1,
-    worker_cpu: int = 16,
-    worker_mem: int = 16 * 1024 ** 3,
-=======
-    cluster_name: str = None,
-    supervisor_mem: int = 1 * 1024 ** 3,
-    worker_num: int = 1,
-    worker_cpu: int = 2,
-    worker_mem: int = 2 * 1024 ** 3,
->>>>>>> 7ad7e038
-    config: Union[str, Dict] = None,
-    **kwargs,
+        cluster_name: str = None,
+        supervisor_mem: int = 1 * 1024 ** 3,
+        worker_num: int = 1,
+        worker_cpu: int = 2,
+        worker_mem: int = 2 * 1024 ** 3,
+        config: Union[str, Dict] = None,
+        **kwargs,
 ):
     cluster_name = cluster_name or f"ray-cluster-{int(time.time())}"
     if not ray.is_initialized():
