# Copyright 1999-2020 Alibaba Group Holding Ltd.
#
# Licensed under the Apache License, Version 2.0 (the "License");
# you may not use this file except in compliance with the License.
# You may obtain a copy of the License at
#
#      http://www.apache.org/licenses/LICENSE-2.0
#
# Unless required by applicable law or agreed to in writing, software
# distributed under the License is distributed on an "AS IS" BASIS,
# WITHOUT WARRANTIES OR CONDITIONS OF ANY KIND, either express or implied.
# See the License for the specific language governing permissions and
# limitations under the License.

from typing import Union, Dict

from ...core.session import _new_session
from ...resource import cpu_count, cuda_count
from .pool import create_supervisor_actor_pool, create_worker_actor_pool
from .service import start_supervisor, start_worker, stop_supervisor, stop_worker
from .session import Session


async def new_cluster(address: str = '0.0.0.0',
                      n_worker: int = 1,
                      n_cpu: Union[int, str] = 'auto',
                      n_gpu: Union[int, str] = 'auto',
                      subprocess_start_method: str = 'spawn',
                      config: Union[str, Dict] = None) -> "LocalClient":
    cluster = LocalCluster(address, n_worker, n_cpu, n_gpu,
                           subprocess_start_method, config)
    await cluster.start()
    return await LocalClient.create(cluster)


class LocalCluster:
    def __init__(self,
                 address: str = '0.0.0.0',
                 n_worker: int = 1,
                 n_cpu: Union[int, str] = 'auto',
                 n_gpu: Union[int, str] = 'auto',
                 subprocess_start_method: str = 'spawn',
                 config: Union[str, Dict] = None):
        self._address = address
        self._subprocess_start_method = subprocess_start_method
        self._config = config
        self._n_cpu = cpu_count() if n_cpu == 'auto' else n_cpu
        self._n_gpu = cuda_count() if n_gpu == 'auto' else n_gpu
        self._band_to_slot = band_to_slot = dict()
        worker_cpus = self._n_cpu // n_worker
        assert worker_cpus > 0, f"{self._n_cpu} cpus are not enough for {n_worker}, try to decrease workers."
        band_to_slot['numa-0'] = worker_cpus
        for i in range(self._n_gpu):  # pragma: no cover
            band_to_slot[f'gpu-{i}'] = 1
        self._supervisor_pool = None
        self._n_worker = n_worker
        self._worker_pools = []

    async def start(self):
        self._supervisor_pool = await create_supervisor_actor_pool(
            self._address, n_process=0,
            subprocess_start_method=self._subprocess_start_method)
        for _ in range(self._n_worker):
            worker_pool = await create_worker_actor_pool(
                self._address, self._band_to_slot,
                subprocess_start_method=self._subprocess_start_method)
            self._worker_pools.append(worker_pool)
        # start service
        await start_supervisor(
            self._supervisor_pool.external_address, config=self._config)
        for worker_pool in self._worker_pools:
            await start_worker(
                worker_pool.external_address,
                self._supervisor_pool.external_address,
                self._band_to_slot,
                config=self._config)

    async def stop(self):
<<<<<<< HEAD
        await stop_worker(self._worker_pool.external_address, self._config)
        await stop_supervisor(self._supervisor_pool.external_address, self._config)
        await self._worker_pool.stop()
=======
        for worker_pool in self._worker_pools:
            await stop_worker(worker_pool.external_address, self._config)
        await stop_supervisor(self._supervisor_pool.external_address, self._config)
        for worker_pool in self._worker_pools:
            await worker_pool.stop()
>>>>>>> ee597e51
        await self._supervisor_pool.stop()


class LocalClient:
    def __init__(self,
                 cluster: LocalCluster,
                 session: Session):
        self._cluster = cluster
        self._session = session

    @classmethod
    async def create(cls,
                     cluster: LocalCluster) -> "LocalClient":
        session = await _new_session(
            cluster._supervisor_pool.external_address,
            backend=Session.name, default=True)
        return LocalClient(cluster, session)

    @property
    def session(self):
        return self._session

    async def __aenter__(self):
        return self

    async def __aexit__(self, *_):
        await self.stop()

    async def stop(self):
        await self._session.destroy()
        await self._cluster.stop()<|MERGE_RESOLUTION|>--- conflicted
+++ resolved
@@ -76,17 +76,11 @@
                 config=self._config)
 
     async def stop(self):
-<<<<<<< HEAD
-        await stop_worker(self._worker_pool.external_address, self._config)
-        await stop_supervisor(self._supervisor_pool.external_address, self._config)
-        await self._worker_pool.stop()
-=======
         for worker_pool in self._worker_pools:
             await stop_worker(worker_pool.external_address, self._config)
         await stop_supervisor(self._supervisor_pool.external_address, self._config)
         for worker_pool in self._worker_pools:
             await worker_pool.stop()
->>>>>>> ee597e51
         await self._supervisor_pool.stop()
 
 
