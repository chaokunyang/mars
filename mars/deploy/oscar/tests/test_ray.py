--- conflicted
+++ resolved
@@ -217,7 +217,6 @@
     session = new_ray_session(session_id="abcd", worker_num=2, default=True)
     session.execute(mt.random.RandomState(0).rand(100, 5).sum())
     mars.execute(mt.random.RandomState(0).rand(100, 5).sum())
-<<<<<<< HEAD
     df = md.DataFrame(mt.random.rand(100, 4), columns=list("abcd"))
     # Convert mars dataframe to ray dataset
     ds = md.to_ray_dataset(df)
@@ -226,6 +225,12 @@
     # Convert ray dataset to mars dataframe
     df2 = md.read_ray_dataset(ds)
     print(df2.head(5).execute())
+    # Test ray cluster exists after session got gc.
+    del session
+    import gc
+
+    gc.collect()
+    mars.execute(mt.random.RandomState(0).rand(100, 5).sum())
 
 
 @require_ray
@@ -235,14 +240,6 @@
 
     with ray_start_client_server(), enable_client_mode():
         new_ray_session_test()
-=======
-    # Test ray cluster exists after session got gc.
-    del session
-    import gc
-
-    gc.collect()
-    mars.execute(mt.random.RandomState(0).rand(100, 5).sum())
->>>>>>> f4aed312
 
 
 @require_ray
