--- conflicted
+++ resolved
@@ -136,12 +136,6 @@
 
 
 @require_ray
-<<<<<<< HEAD
-@pytest.mark.asyncio
-async def test_execute_describe(ray_start_regular_shared2, create_cluster):
-    # `describe` contains multiple shuffle.
-    await test_local.test_execute_describe(create_cluster)
-=======
 @pytest.mark.parametrize("test_func", [_cancel_when_execute, _cancel_when_tile])
 def test_cancel(ray_start_regular_shared2, create_cluster, test_func):
     test_local.test_cancel(create_cluster, test_func)
@@ -180,4 +174,10 @@
 
     session.stop_server()
     assert get_default_async_session() is None
->>>>>>> 6ffc7b90
+
+
+@require_ray
+@pytest.mark.asyncio
+async def test_execute_describe(ray_start_regular_shared2, create_cluster):
+    # `describe` contains multiple shuffle.
+    await test_local.test_execute_describe(create_cluster)