--- conflicted
+++ resolved
@@ -112,11 +112,7 @@
             for ordinal, c in enumerate(map_chunks):
                 chunk_op = TensorPermutation(
                     stage=OperandStage.reduce,
-<<<<<<< HEAD
-                    n_reducer=len(map_chunks),
-=======
                     n_reducers=len(map_chunks),
->>>>>>> 6ffc7b90
                     reducer_ordinal=ordinal,
                     seed=reduce_seeds[c.index[op.axis]],
                     axis=op.axis,
