--- conflicted
+++ resolved
@@ -162,11 +162,7 @@
             )
             reducer_op = TensorIndexSetValue(
                 stage=OperandStage.reduce,
-<<<<<<< HEAD
-                n_reducer=len(inp.chunks),
-=======
                 n_reducers=len(inp.chunks),
->>>>>>> 6ffc7b90
                 reducer_ordinal=ordinal,
                 dtype=input_chunk.dtype,
                 shuffle_axes=shuffle_axes,
