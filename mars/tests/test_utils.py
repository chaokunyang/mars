--- conflicted
+++ resolved
@@ -619,7 +619,40 @@
     assert len(rnd_id) == id_length
 
 
-<<<<<<< HEAD
+@pytest.mark.asyncio
+async def test_retry_callable():
+    assert utils.retry_callable(lambda x: x)(1) == 1
+    assert utils.retry_callable(lambda x: 0)(1) == 0
+
+    class CustomException(BaseException):
+        pass
+
+    def f1(x):
+        nonlocal num_retried
+        num_retried += 1
+        if num_retried == 3:
+            return x
+        raise CustomException
+
+    num_retried = 0
+    with pytest.raises(CustomException):
+        utils.retry_callable(f1)(1)
+    assert utils.retry_callable(f1, ex_type=CustomException)(1) == 1
+    num_retried = 0
+    with pytest.raises(CustomException):
+        utils.retry_callable(f1, max_retries=2, ex_type=CustomException)(1)
+    num_retried = 0
+    assert utils.retry_callable(f1, max_retries=3, ex_type=CustomException)(1) == 1
+
+    async def f2(x):
+        return f1(x)
+
+    num_retried = 0
+    with pytest.raises(CustomException):
+        await utils.retry_callable(f2)(1)
+    assert await utils.retry_callable(f2, ex_type=CustomException)(1) == 1
+
+
 def test_log_exception_wrapper():
     log_file_name = "test_log_exception_wrapper.log"
 
@@ -672,38 +705,4 @@
                 pass
 
     asyncio.run(main())
-    sys.stdout.flush()
-=======
-@pytest.mark.asyncio
-async def test_retry_callable():
-    assert utils.retry_callable(lambda x: x)(1) == 1
-    assert utils.retry_callable(lambda x: 0)(1) == 0
-
-    class CustomException(BaseException):
-        pass
-
-    def f1(x):
-        nonlocal num_retried
-        num_retried += 1
-        if num_retried == 3:
-            return x
-        raise CustomException
-
-    num_retried = 0
-    with pytest.raises(CustomException):
-        utils.retry_callable(f1)(1)
-    assert utils.retry_callable(f1, ex_type=CustomException)(1) == 1
-    num_retried = 0
-    with pytest.raises(CustomException):
-        utils.retry_callable(f1, max_retries=2, ex_type=CustomException)(1)
-    num_retried = 0
-    assert utils.retry_callable(f1, max_retries=3, ex_type=CustomException)(1) == 1
-
-    async def f2(x):
-        return f1(x)
-
-    num_retried = 0
-    with pytest.raises(CustomException):
-        await utils.retry_callable(f2)(1)
-    assert await utils.retry_callable(f2, ex_type=CustomException)(1) == 1
->>>>>>> 6ffc7b90
+    sys.stdout.flush()