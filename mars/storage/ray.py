--- conflicted
+++ resolved
@@ -1,7 +1,3 @@
-<<<<<<< HEAD
-import inspect
-import logging
-=======
 # Copyright 1999-2021 Alibaba Group Holding Ltd.
 #
 # Licensed under the Apache License, Version 2.0 (the "License");
@@ -15,7 +11,9 @@
 # WITHOUT WARRANTIES OR CONDITIONS OF ANY KIND, either express or implied.
 # See the License for the specific language governing permissions and
 # limitations under the License.
->>>>>>> 7cf4f21b
+
+import inspect
+import logging
 
 from typing import Any, Dict, List, Tuple
 from ..lib import sparse
