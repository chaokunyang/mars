--- conflicted
+++ resolved
@@ -70,12 +70,7 @@
     band = (pool.external_address, 'numa-0')
     assert band in all_bands
 
-<<<<<<< HEAD
-    former_bands = await global_slot_ref.get_available_bands()
-    assert len(former_bands) == 1
-=======
     assert band in await global_slot_ref.get_available_bands()
->>>>>>> 295ea985
 
     await global_slot_ref.add_to_blocklist(band)
     assert band in await global_slot_ref.get_blocked_bands()
@@ -84,9 +79,4 @@
     await global_slot_ref.remove_from_blocklist(band)
     assert band not in await global_slot_ref.get_blocked_bands()
 
-<<<<<<< HEAD
-    latter_bands = await global_slot_ref.get_available_bands()
-    assert former_bands == latter_bands
-=======
-    assert band in await global_slot_ref.get_available_bands()
->>>>>>> 295ea985
+    assert band in await global_slot_ref.get_available_bands()