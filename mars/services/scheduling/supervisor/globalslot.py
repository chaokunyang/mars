# Copyright 1999-2021 Alibaba Group Holding Ltd.
#
# Licensed under the Apache License, Version 2.0 (the "License");
# you may not use this file except in compliance with the License.
# You may obtain a copy of the License at
#
#      http://www.apache.org/licenses/LICENSE-2.0
#
# Unless required by applicable law or agreed to in writing, software
# distributed under the License is distributed on an "AS IS" BASIS,
# WITHOUT WARRANTIES OR CONDITIONS OF ANY KIND, either express or implied.
# See the License for the specific language governing permissions and
# limitations under the License.

import asyncio
import logging
import time
from collections import defaultdict
from typing import List, DefaultDict, Dict, Tuple

from .... import oscar as mo
from ....utils import extensible
from ...core import BandType, NodeRole

logger = logging.getLogger(__name__)


class GlobalSlotManagerActor(mo.Actor):
    # {(address, resource_type): {(session_id, subtask_id): slot_id}}
    _band_stid_slots: DefaultDict[BandType, Dict[Tuple[str, str], int]]
    _band_used_slots: DefaultDict[BandType, int]
    _band_total_slots: Dict[BandType, int]

    def __init__(self):
        self._band_stid_slots = defaultdict(dict)
        self._band_used_slots = defaultdict(lambda: 0)
        self._initial_idle_start_time = time.time()
        self._band_idle_start_time = defaultdict(lambda: self._initial_idle_start_time)
        self._band_total_slots = dict()
        # TODO: maybe one node with mutliple bands
        self._blocked_bands = set()
        self._blocklist_lock = asyncio.Lock()

        self._cluster_api = None

        self._band_watch_task = None

    async def __post_create__(self):
        from ...cluster.api import ClusterAPI
        self._cluster_api = await ClusterAPI.create(self.address)

        async def watch_bands():
            while True:
                self._band_total_slots = await self._cluster_api.get_all_bands(
                    NodeRole.WORKER, watch=True)

        self._band_watch_task = asyncio.create_task(watch_bands())

    async def __pre_destroy__(self):
        self._band_watch_task.cancel()

    async def apply_subtask_slots(self, band: BandType, session_id: str,
                                  subtask_ids: List[str], subtask_slots: List[int]) -> List[str]:
        if not self._band_total_slots or band not in self._band_total_slots:
            self._band_total_slots = await self._cluster_api.get_all_bands()

        idx = 0
        total_slots = self._band_total_slots[band]
<<<<<<< HEAD
        for stid, slots in zip(subtask_ids, subtask_slots):
            if self._band_used_slots[band] + slots > total_slots:
                break
            self._band_stid_slots[band][(session_id, stid)] = slots
            self._update_slot_usage(band, slots)
            idx += 1
=======
        async with self._blocklist_lock:
            if band not in self._blocked_bands:
                for stid, slots in zip(subtask_ids, subtask_slots):
                    if self._band_used_slots[band] + slots > total_slots:
                        break
                    self._band_stid_slots[band][(session_id, stid)] = slots
                    self._band_used_slots[band] += slots
                    idx += 1
>>>>>>> a83aa691
        if idx == 0:
            logger.debug('No slots available, status: %r, request: %r',
                         self._band_used_slots, subtask_slots)
        return subtask_ids[:idx]

    @extensible
    def update_subtask_slots(self, band: BandType, session_id: str, subtask_id: str, slots: int):
        session_subtask_id = (session_id, subtask_id)
        subtask_slots = self._band_stid_slots[band]

        if session_subtask_id not in subtask_slots:
            return

        slots_delta = slots - subtask_slots[session_subtask_id]
        subtask_slots[session_subtask_id] = slots
        self._update_slot_usage(band, slots_delta)

    @extensible
    def release_subtask_slots(self, band: BandType, session_id: str, subtask_id: str):
        # todo ensure slots released when subtasks ends in all means
        slots_delta = self._band_stid_slots[band].pop((session_id, subtask_id), 0)
<<<<<<< HEAD
        self._update_slot_usage(band, -slots_delta)

    def _update_slot_usage(self, band: BandType, slots_usage_delta: float):
        self._band_used_slots[band] += slots_usage_delta
        if self._band_used_slots[band] == 0:
            self._band_used_slots.pop(band)
            self._band_idle_start_time[band] = time.time()

    def get_used_slots(self) -> Dict[BandType, int]:
        return self._band_used_slots

    def get_all_available_bands(self):
        # TODO merge https://github.com/mars-project/mars/pull/2159
        return self._band_total_slots.keys()

    async def get_idle_bands(self, idle_duration: int):
        """Return a band list which all bands has been idle for at least `idle_duration` seconds."""
        now = time.time()
        return [band for band, idle_start_time in self._band_used_slots.items()
                if now >= idle_start_time + idle_duration]

    async def get_idle_workers(self, idle_duration: int):
        """Return a band list which all bands has been idle for at least `idle_duration` seconds."""
        now = time.time()
        return [band for band, idle_start_time in self._band_used_slots.items()
                if now >= idle_start_time + idle_duration]
=======
        self._band_used_slots[band] -= slots_delta

    def get_used_slots(self):
        return self._band_used_slots

    async def get_available_bands(self):
        if not self._band_total_slots:
            self._band_total_slots = await self._cluster_api.get_all_bands()

        def exclude_bands(all_bands_slots, excluded_bands):
            return {x: all_bands_slots[x] for x in all_bands_slots if x not in excluded_bands}
        return exclude_bands(self._band_total_slots, self._blocked_bands)

    async def add_to_blocklist(self, band: BandType):
        assert band in self._band_total_slots
        async with self._blocklist_lock:
            self._blocked_bands.add(band)

    async def remove_from_blocklist(self, band: BandType):
        async with self._blocklist_lock:
            assert band in self._blocked_bands
            self._blocked_bands.remove(band)

    def get_blocked_bands(self):
        return self._blocked_bands

    def band_is_blocked(self, band: BandType):
        assert band in self._band_total_slots
        return band in self._blocked_bands
>>>>>>> a83aa691
<|MERGE_RESOLUTION|>--- conflicted
+++ resolved
@@ -66,23 +66,14 @@
 
         idx = 0
         total_slots = self._band_total_slots[band]
-<<<<<<< HEAD
-        for stid, slots in zip(subtask_ids, subtask_slots):
-            if self._band_used_slots[band] + slots > total_slots:
-                break
-            self._band_stid_slots[band][(session_id, stid)] = slots
-            self._update_slot_usage(band, slots)
-            idx += 1
-=======
         async with self._blocklist_lock:
             if band not in self._blocked_bands:
                 for stid, slots in zip(subtask_ids, subtask_slots):
                     if self._band_used_slots[band] + slots > total_slots:
                         break
                     self._band_stid_slots[band][(session_id, stid)] = slots
-                    self._band_used_slots[band] += slots
+                    self._update_slot_usage(band, slots)
                     idx += 1
->>>>>>> a83aa691
         if idx == 0:
             logger.debug('No slots available, status: %r, request: %r',
                          self._band_used_slots, subtask_slots)
@@ -104,7 +95,6 @@
     def release_subtask_slots(self, band: BandType, session_id: str, subtask_id: str):
         # todo ensure slots released when subtasks ends in all means
         slots_delta = self._band_stid_slots[band].pop((session_id, subtask_id), 0)
-<<<<<<< HEAD
         self._update_slot_usage(band, -slots_delta)
 
     def _update_slot_usage(self, band: BandType, slots_usage_delta: float):
@@ -114,27 +104,6 @@
             self._band_idle_start_time[band] = time.time()
 
     def get_used_slots(self) -> Dict[BandType, int]:
-        return self._band_used_slots
-
-    def get_all_available_bands(self):
-        # TODO merge https://github.com/mars-project/mars/pull/2159
-        return self._band_total_slots.keys()
-
-    async def get_idle_bands(self, idle_duration: int):
-        """Return a band list which all bands has been idle for at least `idle_duration` seconds."""
-        now = time.time()
-        return [band for band, idle_start_time in self._band_used_slots.items()
-                if now >= idle_start_time + idle_duration]
-
-    async def get_idle_workers(self, idle_duration: int):
-        """Return a band list which all bands has been idle for at least `idle_duration` seconds."""
-        now = time.time()
-        return [band for band, idle_start_time in self._band_used_slots.items()
-                if now >= idle_start_time + idle_duration]
-=======
-        self._band_used_slots[band] -= slots_delta
-
-    def get_used_slots(self):
         return self._band_used_slots
 
     async def get_available_bands(self):
@@ -161,4 +130,9 @@
     def band_is_blocked(self, band: BandType):
         assert band in self._band_total_slots
         return band in self._blocked_bands
->>>>>>> a83aa691
+
+    async def get_idle_bands(self, idle_duration: int):
+        """Return a band list which all bands has been idle for at least `idle_duration` seconds."""
+        now = time.time()
+        return [band for band, idle_start_time in self._band_used_slots.items()
+                if now >= idle_start_time + idle_duration]