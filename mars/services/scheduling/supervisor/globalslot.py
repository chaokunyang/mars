# Copyright 1999-2021 Alibaba Group Holding Ltd.
#
# Licensed under the Apache License, Version 2.0 (the "License");
# you may not use this file except in compliance with the License.
# You may obtain a copy of the License at
#
#      http://www.apache.org/licenses/LICENSE-2.0
#
# Unless required by applicable law or agreed to in writing, software
# distributed under the License is distributed on an "AS IS" BASIS,
# WITHOUT WARRANTIES OR CONDITIONS OF ANY KIND, either express or implied.
# See the License for the specific language governing permissions and
# limitations under the License.

import asyncio
import logging
import time
from collections import defaultdict
from typing import List, DefaultDict, Dict, Tuple

from .... import oscar as mo
from ....utils import extensible
from ...core import BandType, NodeRole

logger = logging.getLogger(__name__)


class GlobalSlotManagerActor(mo.Actor):
    # {(address, resource_type): {(session_id, subtask_id): slot_id}}
    _band_stid_slots: DefaultDict[BandType, Dict[Tuple[str, str], int]]
    _band_used_slots: DefaultDict[BandType, int]
    _band_total_slots: Dict[BandType, int]

    def __init__(self):
        self._band_stid_slots = defaultdict(dict)
        self._band_used_slots = defaultdict(lambda: 0)
        self._initial_idle_start_time = time.time()
        self._band_idle_start_time = defaultdict(lambda: self._initial_idle_start_time)
        self._band_total_slots = dict()
        # TODO: maybe one node with mutliple bands
        self._blocked_bands = set()
        self._blocklist_lock = asyncio.Lock()

        self._cluster_api = None

        self._band_watch_task = None

    async def __post_create__(self):
        from ...cluster.api import ClusterAPI
        self._cluster_api = await ClusterAPI.create(self.address)

        async def watch_bands():
            while True:
                self._band_total_slots = await self._cluster_api.get_all_bands(
                    NodeRole.WORKER, watch=True)

        self._band_watch_task = asyncio.create_task(watch_bands())

    async def __pre_destroy__(self):
        self._band_watch_task.cancel()

    async def apply_subtask_slots(self, band: BandType, session_id: str,
                                  subtask_ids: List[str], subtask_slots: List[int]) -> List[str]:
        if not self._band_total_slots or band not in self._band_total_slots:
            self._band_total_slots = await self._cluster_api.get_all_bands()

        idx = 0
        total_slots = self._band_total_slots[band]
<<<<<<< HEAD
        async with self._blocklist_lock:
            if band not in self._blocked_bands:
                for stid, slots in zip(subtask_ids, subtask_slots):
                    if self._band_used_slots[band] + slots > total_slots:
                        break
                    self._band_stid_slots[band][(session_id, stid)] = slots
                    self._update_slot_usage(band, slots)
                    idx += 1
=======
        if band not in self._blocked_bands:
            for stid, slots in zip(subtask_ids, subtask_slots):
                if self._band_used_slots[band] + slots > total_slots:
                    break
                self._band_stid_slots[band][(session_id, stid)] = slots
                self._band_used_slots[band] += slots
                idx += 1
>>>>>>> 295ea985
        if idx == 0:
            logger.debug('No slots available, status: %r, request: %r',
                         self._band_used_slots, subtask_slots)
        return subtask_ids[:idx]

    @extensible
    def update_subtask_slots(self, band: BandType, session_id: str, subtask_id: str, slots: int):
        session_subtask_id = (session_id, subtask_id)
        subtask_slots = self._band_stid_slots[band]

        if session_subtask_id not in subtask_slots:
            return

        slots_delta = slots - subtask_slots[session_subtask_id]
        subtask_slots[session_subtask_id] = slots
        self._update_slot_usage(band, slots_delta)

    @extensible
    def release_subtask_slots(self, band: BandType, session_id: str, subtask_id: str):
        # todo ensure slots released when subtasks ends in all means
        slots_delta = self._band_stid_slots[band].pop((session_id, subtask_id), 0)
        self._update_slot_usage(band, -slots_delta)

<<<<<<< HEAD
    def _update_slot_usage(self, band: BandType, slots_usage_delta: float):
        self._band_used_slots[band] += slots_usage_delta
        if self._band_used_slots[band] == 0:
            self._band_used_slots.pop(band)
            self._band_idle_start_time[band] = time.time()

    def get_used_slots(self) -> Dict[BandType, int]:
=======
    def get_used_slots(self):
>>>>>>> 295ea985
        return self._band_used_slots

    async def get_available_bands(self):
        if not self._band_total_slots:
            self._band_total_slots = await self._cluster_api.get_all_bands()

        def exclude_bands(all_bands_slots, excluded_bands):
            return {x: all_bands_slots[x] for x in all_bands_slots if x not in excluded_bands}
        return exclude_bands(self._band_total_slots, self._blocked_bands)

<<<<<<< HEAD
    async def add_to_blocklist(self, band: BandType):
        assert band in self._band_total_slots
        async with self._blocklist_lock:
            self._blocked_bands.add(band)

    async def remove_from_blocklist(self, band: BandType):
        async with self._blocklist_lock:
            assert band in self._blocked_bands
            self._blocked_bands.remove(band)
=======
    async def watch_available_bands(self):
        event = asyncio.Event()

        async def waiter():
            try:
                await event.wait()
                return self.get_available_bands()
            finally:
                pass

        return waiter()

    async def add_to_blocklist(self, band: BandType):
        assert band in self._band_total_slots
        self._blocked_bands.add(band)

    async def remove_from_blocklist(self, band: BandType):
        assert band in self._blocked_bands
        self._blocked_bands.remove(band)
>>>>>>> 295ea985

    def get_blocked_bands(self):
        return self._blocked_bands

    def band_is_blocked(self, band: BandType):
        assert band in self._band_total_slots
<<<<<<< HEAD
        return band in self._blocked_bands

    async def get_idle_bands(self, idle_duration: int):
        """Return a band list which all bands has been idle for at least `idle_duration` seconds."""
        now = time.time()
        return [band for band, idle_start_time in self._band_used_slots.items()
                if now >= idle_start_time + idle_duration]
=======
        return band in self._blocked_bands
>>>>>>> 295ea985
<|MERGE_RESOLUTION|>--- conflicted
+++ resolved
@@ -66,16 +66,6 @@
 
         idx = 0
         total_slots = self._band_total_slots[band]
-<<<<<<< HEAD
-        async with self._blocklist_lock:
-            if band not in self._blocked_bands:
-                for stid, slots in zip(subtask_ids, subtask_slots):
-                    if self._band_used_slots[band] + slots > total_slots:
-                        break
-                    self._band_stid_slots[band][(session_id, stid)] = slots
-                    self._update_slot_usage(band, slots)
-                    idx += 1
-=======
         if band not in self._blocked_bands:
             for stid, slots in zip(subtask_ids, subtask_slots):
                 if self._band_used_slots[band] + slots > total_slots:
@@ -83,7 +73,6 @@
                 self._band_stid_slots[band][(session_id, stid)] = slots
                 self._band_used_slots[band] += slots
                 idx += 1
->>>>>>> 295ea985
         if idx == 0:
             logger.debug('No slots available, status: %r, request: %r',
                          self._band_used_slots, subtask_slots)
@@ -107,7 +96,6 @@
         slots_delta = self._band_stid_slots[band].pop((session_id, subtask_id), 0)
         self._update_slot_usage(band, -slots_delta)
 
-<<<<<<< HEAD
     def _update_slot_usage(self, band: BandType, slots_usage_delta: float):
         self._band_used_slots[band] += slots_usage_delta
         if self._band_used_slots[band] == 0:
@@ -115,9 +103,6 @@
             self._band_idle_start_time[band] = time.time()
 
     def get_used_slots(self) -> Dict[BandType, int]:
-=======
-    def get_used_slots(self):
->>>>>>> 295ea985
         return self._band_used_slots
 
     async def get_available_bands(self):
@@ -128,17 +113,6 @@
             return {x: all_bands_slots[x] for x in all_bands_slots if x not in excluded_bands}
         return exclude_bands(self._band_total_slots, self._blocked_bands)
 
-<<<<<<< HEAD
-    async def add_to_blocklist(self, band: BandType):
-        assert band in self._band_total_slots
-        async with self._blocklist_lock:
-            self._blocked_bands.add(band)
-
-    async def remove_from_blocklist(self, band: BandType):
-        async with self._blocklist_lock:
-            assert band in self._blocked_bands
-            self._blocked_bands.remove(band)
-=======
     async def watch_available_bands(self):
         event = asyncio.Event()
 
@@ -158,21 +132,16 @@
     async def remove_from_blocklist(self, band: BandType):
         assert band in self._blocked_bands
         self._blocked_bands.remove(band)
->>>>>>> 295ea985
 
     def get_blocked_bands(self):
         return self._blocked_bands
 
     def band_is_blocked(self, band: BandType):
         assert band in self._band_total_slots
-<<<<<<< HEAD
         return band in self._blocked_bands
 
     async def get_idle_bands(self, idle_duration: int):
         """Return a band list which all bands has been idle for at least `idle_duration` seconds."""
         now = time.time()
         return [band for band, idle_start_time in self._band_used_slots.items()
-                if now >= idle_start_time + idle_duration]
-=======
-        return band in self._blocked_bands
->>>>>>> 295ea985
+                if now >= idle_start_time + idle_duration]