# Copyright 1999-2021 Alibaba Group Holding Ltd.
#
# Licensed under the Apache License, Version 2.0 (the "License");
# you may not use this file except in compliance with the License.
# You may obtain a copy of the License at
#
#      http://www.apache.org/licenses/LICENSE-2.0
#
# Unless required by applicable law or agreed to in writing, software
# distributed under the License is distributed on an "AS IS" BASIS,
# WITHOUT WARRANTIES OR CONDITIONS OF ANY KIND, either express or implied.
# See the License for the specific language governing permissions and
# limitations under the License.

from abc import ABC
from typing import List, Optional, Tuple, Type, TypeVar, Union

from ... import oscar as mo
from ...lib.aio import alru_cache
from ...utils import extensible
from ..core import BandType
from ..subtask import Subtask

APIType = TypeVar('APIType', bound='SchedulingAPI')


class SchedulingAPI(ABC):
    def __init__(self, session_id: str, address: str,
                 manager_ref=None, queueing_ref=None):
        self._session_id = session_id
        self._address = address

        self._manager_ref = manager_ref
        self._queueing_ref = queueing_ref

    @classmethod
    @alru_cache
    async def create(cls: Type[APIType],
                     session_id: str,
                     address: str) -> APIType:
        from .supervisor.manager import SubtaskManagerActor
        manager_ref = await mo.actor_ref(
            SubtaskManagerActor.gen_uid(session_id), address=address
        )
        from .supervisor.queueing import SubtaskQueueingActor
        queueing_ref = await mo.actor_ref(
            SubtaskQueueingActor.gen_uid(session_id), address=address
        )

        scheduling_api = SchedulingAPI(
            session_id, address, manager_ref, queueing_ref)
        return scheduling_api

<<<<<<< HEAD
    @classmethod
    async def create_session(cls: Type[APIType],
                             session_id: str,
                             address: str,
                             service_config: Optional[Dict] = None) -> APIType:
        service_config = service_config or dict()
        scheduling_config = service_config.get('scheduling', {})

        from .supervisor.assigner import AssignerActor
        assigner_coro = mo.create_actor(
            AssignerActor, session_id, address=address,
            uid=AssignerActor.gen_uid(session_id))

        from .supervisor.queueing import SubtaskQueueingActor
        queueing_coro = mo.create_actor(
            SubtaskQueueingActor, session_id, scheduling_config.get('submit_period'),
            address=address, uid=SubtaskQueueingActor.gen_uid(session_id))

        _assigner_ref, queueing_ref = await asyncio.gather(assigner_coro, queueing_coro)

        from .supervisor.manager import SubtaskManagerActor
        manager_ref = await mo.create_actor(
            SubtaskManagerActor, session_id, address=address,
            uid=SubtaskManagerActor.gen_uid(session_id)
        )

        from .supervisor.autoscale import AutoscalerActor
        autoscaler_ref = await mo.actor_ref(AutoscalerActor.default_uid(), address=address)
        await autoscaler_ref.register_session(session_id, address)

        scheduling_api = SchedulingAPI(
            session_id, address, manager_ref, queueing_ref)
        return scheduling_api

    @classmethod
    async def destroy_session(cls,
                              session_id: str,
                              address: str):
        from .supervisor.queueing import SubtaskQueueingActor
        from .supervisor.manager import SubtaskManagerActor
        from .supervisor.assigner import AssignerActor

        destroy_tasks = []
        for actor_cls in [SubtaskManagerActor, SubtaskQueueingActor, AssignerActor]:
            ref = await mo.actor_ref(actor_cls.gen_uid(session_id), address=address)
            destroy_tasks.append(asyncio.create_task(ref.destroy()))
        await asyncio.gather(*destroy_tasks)
        from .supervisor.autoscale import AutoscalerActor
        autoscaler_ref = await mo.actor_ref(AutoscalerActor.default_uid(), address=address)
        await autoscaler_ref.unregister_session(session_id)

=======
>>>>>>> 322c1878
    async def add_subtasks(self,
                           subtasks: List[Subtask],
                           priorities: Optional[List[Tuple]] = None):
        """
        Submit subtasks into scheduling service

        Parameters
        ----------
        subtasks
            list of subtasks to be submitted to service
        priorities
            list of priorities of subtasks
        """
        if priorities is None:
            priorities = [subtask.priority or tuple() for subtask in subtasks]
        await self._manager_ref.add_subtasks(subtasks, priorities)

    @mo.extensible
    async def update_subtask_priority(self,
                                      subtask_id: str,
                                      priority: Tuple):
        """
        Update priorities of subtasks

        Parameters
        ----------
        subtask_id
            id of subtask to update priority
        priority
            list of priority of subtasks
        """
        raise NotImplementedError

    @update_subtask_priority.batch
    async def update_subtask_priority(self, args_list, kwargs_list):
        await self._queueing_ref.update_subtask_priority.batch(
            *(self._queueing_ref.update_subtask_priority.delay(*args, **kwargs)
              for args, kwargs in zip(args_list, kwargs_list)))

    async def cancel_subtasks(self,
                              subtask_ids: List[str],
                              kill_timeout: Union[float, int] = 5):
        """
        Cancel pending and running subtasks.

        Parameters
        ----------
        subtask_ids
            ids of subtasks to cancel
        kill_timeout
            timeout seconds to kill actor process forcibly
        """
        await self._manager_ref.cancel_subtasks(
            subtask_ids, kill_timeout=kill_timeout)

    async def finish_subtasks(self,
                              subtask_ids: List[str],
                              schedule_next: bool = True):
        """
        Mark subtasks as finished, letting scheduling service to schedule
        next tasks in the ready queue

        Parameters
        ----------
        subtask_ids
            ids of subtasks to mark as finished
        schedule_next
            whether to schedule succeeding subtasks
        """
        await self._manager_ref.finish_subtasks(subtask_ids, schedule_next)


class MockSchedulingAPI(SchedulingAPI):
    @classmethod
    async def create(cls: Type[APIType],
                     session_id: str,
                     address: str) -> APIType:
        from .supervisor import GlobalSlotManagerActor
        await mo.create_actor(GlobalSlotManagerActor,
                              uid=GlobalSlotManagerActor.default_uid(),
                              address=address)

        from ... import resource as mars_resource
        from .worker import SubtaskExecutionActor, \
            WorkerSlotManagerActor, WorkerQuotaManagerActor
        await mo.create_actor(SubtaskExecutionActor,
                              subtask_max_retries=0,
                              uid=SubtaskExecutionActor.default_uid(),
                              address=address)
        await mo.create_actor(WorkerSlotManagerActor,
                              uid=WorkerSlotManagerActor.default_uid(),
                              address=address)
        await mo.create_actor(WorkerQuotaManagerActor,
                              {'quota_size': mars_resource.virtual_memory().total},
                              uid=WorkerQuotaManagerActor.default_uid(),
                              address=address)

        from .supervisor import SchedulingSupervisorService
        service = SchedulingSupervisorService({}, address)
        await service.create_session(session_id)
        return await super().create(session_id, address)<|MERGE_RESOLUTION|>--- conflicted
+++ resolved
@@ -17,8 +17,6 @@
 
 from ... import oscar as mo
 from ...lib.aio import alru_cache
-from ...utils import extensible
-from ..core import BandType
 from ..subtask import Subtask
 
 APIType = TypeVar('APIType', bound='SchedulingAPI')
@@ -51,60 +49,6 @@
             session_id, address, manager_ref, queueing_ref)
         return scheduling_api
 
-<<<<<<< HEAD
-    @classmethod
-    async def create_session(cls: Type[APIType],
-                             session_id: str,
-                             address: str,
-                             service_config: Optional[Dict] = None) -> APIType:
-        service_config = service_config or dict()
-        scheduling_config = service_config.get('scheduling', {})
-
-        from .supervisor.assigner import AssignerActor
-        assigner_coro = mo.create_actor(
-            AssignerActor, session_id, address=address,
-            uid=AssignerActor.gen_uid(session_id))
-
-        from .supervisor.queueing import SubtaskQueueingActor
-        queueing_coro = mo.create_actor(
-            SubtaskQueueingActor, session_id, scheduling_config.get('submit_period'),
-            address=address, uid=SubtaskQueueingActor.gen_uid(session_id))
-
-        _assigner_ref, queueing_ref = await asyncio.gather(assigner_coro, queueing_coro)
-
-        from .supervisor.manager import SubtaskManagerActor
-        manager_ref = await mo.create_actor(
-            SubtaskManagerActor, session_id, address=address,
-            uid=SubtaskManagerActor.gen_uid(session_id)
-        )
-
-        from .supervisor.autoscale import AutoscalerActor
-        autoscaler_ref = await mo.actor_ref(AutoscalerActor.default_uid(), address=address)
-        await autoscaler_ref.register_session(session_id, address)
-
-        scheduling_api = SchedulingAPI(
-            session_id, address, manager_ref, queueing_ref)
-        return scheduling_api
-
-    @classmethod
-    async def destroy_session(cls,
-                              session_id: str,
-                              address: str):
-        from .supervisor.queueing import SubtaskQueueingActor
-        from .supervisor.manager import SubtaskManagerActor
-        from .supervisor.assigner import AssignerActor
-
-        destroy_tasks = []
-        for actor_cls in [SubtaskManagerActor, SubtaskQueueingActor, AssignerActor]:
-            ref = await mo.actor_ref(actor_cls.gen_uid(session_id), address=address)
-            destroy_tasks.append(asyncio.create_task(ref.destroy()))
-        await asyncio.gather(*destroy_tasks)
-        from .supervisor.autoscale import AutoscalerActor
-        autoscaler_ref = await mo.actor_ref(AutoscalerActor.default_uid(), address=address)
-        await autoscaler_ref.unregister_session(session_id)
-
-=======
->>>>>>> 322c1878
     async def add_subtasks(self,
                            subtasks: List[Subtask],
                            priorities: Optional[List[Tuple]] = None):
