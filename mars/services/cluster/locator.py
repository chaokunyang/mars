# Copyright 1999-2021 Alibaba Group Holding Ltd.
#
# Licensed under the Apache License, Version 2.0 (the "License");
# you may not use this file except in compliance with the License.
# You may obtain a copy of the License at
#
#      http://www.apache.org/licenses/LICENSE-2.0
#
# Unless required by applicable law or agreed to in writing, software
# distributed under the License is distributed on an "AS IS" BASIS,
# WITHOUT WARRANTIES OR CONDITIONS OF ANY KIND, either express or implied.
# See the License for the specific language governing permissions and
# limitations under the License.

import asyncio
import logging
from typing import List, Optional

from ... import oscar as mo
from ...lib.uhashring import HashRing
from .backends import AbstractClusterBackend, get_cluster_backend
from .core import NodeRole, WatchNotifier

logger = logging.getLogger(__name__)


class SupervisorLocatorActor(mo.Actor):
    _backend: Optional[AbstractClusterBackend]
    _node_role: NodeRole = None

    def __init__(self, backend_name: str, lookup_address: str):
        self._backend_name = backend_name
        self._lookup_address = lookup_address
        self._backend = None
        self._supervisors = None
        self._hash_ring = None

        self._watch_notifier = WatchNotifier()
        self._watch_task = None

    async def __post_create__(self):
        backend_cls = get_cluster_backend(self._backend_name)
        self._backend = await backend_cls.create(
            self._node_role, self._lookup_address, self.address)
        await self._set_supervisors(await self._get_supervisors_from_backend())

        self._watch_task = asyncio.create_task(self._watch_supervisor_changes())

    async def __pre_destroy__(self):
        self._watch_task.cancel()

    async def _set_supervisors(self, supervisors: List[str]):
        self._supervisors = supervisors
        self._hash_ring = HashRing(nodes=supervisors, hash_fn='ketama')
        await self._watch_notifier.notify()

    async def _get_supervisors_from_backend(self, filter_ready: bool = True):
        raise NotImplementedError

    def _watch_supervisors_from_backend(self):
        raise NotImplementedError

    async def _watch_supervisor_changes(self):
        last_supervisors = set()
        try:
            async for sv_list in self._watch_supervisors_from_backend():
                if set(sv_list) != last_supervisors:
                    await self._set_supervisors(sv_list)
                    last_supervisors = set(sv_list)
        except asyncio.CancelledError:
            return

    async def get_supervisors(self, filter_ready: bool = True):
        if filter_ready:
            return self._supervisors
        else:
            return await self._get_supervisors_from_backend(filter_ready=filter_ready)

    @mo.extensible
    def get_supervisor(self, key: str, size=1):
        if self._supervisors is None:  # pragma: no cover
            return None
        elif size == 1:
            return self._hash_ring.get_node(key)
        else:
            return tuple(it['nodename']
                         for it in self._hash_ring.range(key, size=size))

    async def watch_supervisors(self, version: Optional[int] = None):
        version = yield self._watch_notifier.watch(version)
        raise mo.Return((version, self._supervisors))

    async def watch_supervisors_by_keys(self, keys: List[str],
                                        version: Optional[int] = None):
        version = yield self._watch_notifier.watch(version)
        raise mo.Return((version, [self.get_supervisor(k) for k in keys]))

    async def wait_all_supervisors_ready(self):
        version = None
        while True:
<<<<<<< HEAD
            version = yield self._watch_notifier.watch(version)
            expected_supervisors = await self._backend.get_expected_supervisors()
            if set(self._supervisors) == set(expected_supervisors):
                break

    def get_backend_name(self):
        return self._backend_name

    def get_lookup_address(self):
        return self._lookup_address
=======
            expected_supervisors = await self._get_supervisors_from_backend(filter_ready=False)
            if self._supervisors and set(self._supervisors) == set(expected_supervisors):
                break
            version = yield self._watch_notifier.watch(version)
>>>>>>> 7cf4f21b
<|MERGE_RESOLUTION|>--- conflicted
+++ resolved
@@ -98,20 +98,7 @@
     async def wait_all_supervisors_ready(self):
         version = None
         while True:
-<<<<<<< HEAD
-            version = yield self._watch_notifier.watch(version)
-            expected_supervisors = await self._backend.get_expected_supervisors()
-            if set(self._supervisors) == set(expected_supervisors):
-                break
-
-    def get_backend_name(self):
-        return self._backend_name
-
-    def get_lookup_address(self):
-        return self._lookup_address
-=======
             expected_supervisors = await self._get_supervisors_from_backend(filter_ready=False)
             if self._supervisors and set(self._supervisors) == set(expected_supervisors):
                 break
-            version = yield self._watch_notifier.watch(version)
->>>>>>> 7cf4f21b
+            version = yield self._watch_notifier.watch(version)