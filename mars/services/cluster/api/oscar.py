# Copyright 1999-2021 Alibaba Group Holding Ltd.
#
# Licensed under the Apache License, Version 2.0 (the "License");
# you may not use this file except in compliance with the License.
# You may obtain a copy of the License at
#
#      http://www.apache.org/licenses/LICENSE-2.0
#
# Unless required by applicable law or agreed to in writing, software
# distributed under the License is distributed on an "AS IS" BASIS,
# WITHOUT WARRANTIES OR CONDITIONS OF ANY KIND, either express or implied.
# See the License for the specific language governing permissions and
# limitations under the License.

import asyncio
import logging
import time
from typing import List, Dict, Optional, Set, Type, TypeVar

from .... import oscar as mo
from ....lib.aio import alru_cache
from ....typing import BandType
from ...core import NodeRole
from ..core import watch_method, NodeStatus, WorkerSlotInfo, QuotaInfo, \
    DiskInfo, StorageInfo
from .core import AbstractClusterAPI

APIType = TypeVar('APIType', bound='ClusterAPI')
logger = logging.getLogger(__name__)


class ClusterAPI(AbstractClusterAPI):
    def __init__(self, address: str):
        self._address = address
        self._locator_ref = None
        self._uploader_ref = None
        self._node_info_ref = None

    async def _init(self):
        from ..locator import SupervisorLocatorActor
        from ..uploader import NodeInfoUploaderActor

        self._locator_ref = await mo.actor_ref(SupervisorLocatorActor.default_uid(),
                                               address=self._address)
        self._uploader_ref = await mo.actor_ref(NodeInfoUploaderActor.default_uid(),
                                                address=self._address)
<<<<<<< HEAD
        [self._node_info_ref] = await self.get_supervisor_refs([NodeInfoCollectorActor.default_uid()])
=======
>>>>>>> 7cf4f21b

    @classmethod
    @alru_cache(cache_exceptions=False)
    async def create(cls: Type[APIType], address: str) -> APIType:
        api_obj = cls(address)
        await api_obj._init()
        return api_obj

    @alru_cache(cache_exceptions=False)
    async def _get_node_info_ref(self):
        from ..supervisor.node_info import NodeInfoCollectorActor
        [node_info_ref] = await self.get_supervisor_refs(
            [NodeInfoCollectorActor.default_uid()])
        return node_info_ref

    async def get_supervisors(self, filter_ready: bool = True) -> List[str]:
        return await self._locator_ref.get_supervisors(filter_ready=filter_ready)

    @watch_method
    async def watch_supervisors(self,
                                version: Optional[int] = None):
        return await self._locator_ref.watch_supervisors(version=version)

    async def get_supervisors_by_keys(self, keys: List[str]) -> List[str]:
        """
        Get supervisor address hosting the specified key

        Parameters
        ----------
        keys
            key for a supervisor address
        watch
            if True, will watch changes of supervisor changes

        Returns
        -------
        out
            addresses of the supervisor
        """
        get_supervisor = self._locator_ref.get_supervisor
        return await get_supervisor.batch(
            *(get_supervisor.delay(k) for k in keys)
        )

    @watch_method
    async def watch_supervisors_by_keys(self, keys: List[str],
                                        version: Optional[int] = None):
        return await self._locator_ref.watch_supervisors_by_keys(keys, version=version)

    async def get_supervisor_refs(self, uids: List[str]) -> List[mo.ActorRef]:
        """
        Get actor references hosting the specified actor uid

        Parameters
        ----------
        uids
            uids for a supervisor address
        watch
            if True, will watch changes of supervisor changes

        Returns
        -------
        out : List[mo.ActorRef]
            references of the actors
        """
        addrs = await self.get_supervisors_by_keys(uids)
        return await asyncio.gather(*[
            mo.actor_ref(uid, address=addr) for addr, uid in zip(addrs, uids)
        ])

    async def watch_supervisor_refs(self, uids: List[str]):
        async for addrs in self.watch_supervisors_by_keys(uids):
            yield await asyncio.gather(*[
                mo.actor_ref(uid, address=addr) for addr, uid in zip(addrs, uids)
            ])

    @watch_method
    async def watch_nodes(self, role: NodeRole, env: bool = False,
                          resource: bool = False, detail: bool = False,
                          version: Optional[int] = None,
                          statuses: Set[NodeStatus] = None,
                          exclude_statuses: Set[NodeStatus] = None) -> List[Dict[str, Dict]]:
        statuses = self._calc_statuses(statuses, exclude_statuses)
        node_info_ref = await self._get_node_info_ref()
        return await node_info_ref.watch_nodes(
            role, env=env, resource=resource, detail=detail,
            statuses=statuses, version=version)

    async def get_nodes_info(self, nodes: List[str] = None, role: NodeRole = None,
                             env: bool = False, resource: bool = False, detail: bool = False,
                             statuses: Set[NodeStatus] = None,
                             exclude_statuses: Set[NodeStatus] = None):
        statuses = self._calc_statuses(statuses, exclude_statuses)
        node_info_ref = await self._get_node_info_ref()
        return await node_info_ref.get_nodes_info(
            nodes=nodes, role=role, env=env, resource=resource,
            detail=detail, statuses=statuses)

    async def set_node_status(self, node: str, role: NodeRole, status: NodeStatus):
        """
        Set status of node

        Parameters
        ----------
        node : str
            address of node
        role: NodeRole
            role of node
        status : NodeStatus
            status of node
        """
        node_info_ref = await self._get_node_info_ref()
        await node_info_ref.update_node_info(node, role, status=status)

    async def get_all_bands(self, role: NodeRole = None,
                            statuses: Set[NodeStatus] = None,
                            exclude_statuses: Set[NodeStatus] = None) -> Dict[BandType, int]:
        statuses = self._calc_statuses(statuses, exclude_statuses)
        node_info_ref = await self._get_node_info_ref()
        return await node_info_ref.get_all_bands(role, statuses=statuses)

    @watch_method
    async def watch_all_bands(self, role: NodeRole = None,
                              version: Optional[int] = None,
                              statuses: Set[NodeStatus] = None,
                              exclude_statuses: Set[NodeStatus] = None):
        statuses = self._calc_statuses(statuses, exclude_statuses)
        node_info_ref = await self._get_node_info_ref()
        return await node_info_ref.watch_all_bands(
            role, statuses=statuses, version=version)

    async def get_mars_versions(self) -> List[str]:
        node_info_ref = await self._get_node_info_ref()
        return await node_info_ref.get_mars_versions()

    async def get_bands(self) -> Dict:
        """
        Get bands that can be used for computation on current node.

        Returns
        -------
        band_to_slots : dict
            Band to n_slot.
        """
        return await self._uploader_ref.get_bands()

    async def mark_node_ready(self):
        """
        Mark current node ready for work loads
        """
        await self._uploader_ref.mark_node_ready()

    async def wait_node_ready(self):
        """
        Wait current node to be ready
        """
        await self._uploader_ref.wait_node_ready()

    async def wait_all_supervisors_ready(self):
        """
        Wait till all expected supervisors are ready
        """
        await self._locator_ref.wait_all_supervisors_ready()

    async def set_band_slot_infos(self, band_name: str,
                                  slot_infos: List[WorkerSlotInfo]):
        await self._uploader_ref.set_band_slot_infos.tell(band_name, slot_infos)

    async def set_band_quota_info(self, band_name: str,
                                  quota_info: QuotaInfo):
        await self._uploader_ref.set_band_quota_info.tell(band_name, quota_info)

    async def set_node_disk_info(self, disk_info: List[DiskInfo]):
        await self._uploader_ref.set_node_disk_info(disk_info)

    async def set_band_storage_info(self, band_name: str, storage_info: StorageInfo):
        await self._uploader_ref.set_band_storage_info(band_name, storage_info)

    async def request_worker_node(
            self, worker_cpu: int = None, worker_mem: int = None, timeout: int = None) -> str:
        cluster_backend = await self._get_cluster_backend()
        address = await cluster_backend.request_worker_node(worker_cpu, worker_mem, timeout)
        return address

    async def release_worker_node(self, address: str):
        cluster_backend = await self._get_cluster_backend()
        await cluster_backend.release_worker_node(address)
        await self._node_info_ref.update_node_info(address, NodeRole.WORKER, status=NodeStatus.STOPPED)

    @alru_cache(cache_exceptions=False)
    async def _get_cluster_backend(self):
        from ..backends import get_cluster_backend
        backend_cls = get_cluster_backend(await self._locator_ref.get_backend_name())
        return await backend_cls.create(
            await self._locator_ref.get_lookup_address(),  self._locator_ref.address)


class MockClusterAPI(ClusterAPI):
    @classmethod
    async def create(cls: Type[APIType], address: str, **kw) -> APIType:
        from ..supervisor.locator import SupervisorPeerLocatorActor
        from ..uploader import NodeInfoUploaderActor
        from ..supervisor.node_info import NodeInfoCollectorActor

        dones, _ = await asyncio.wait([
            mo.create_actor(SupervisorPeerLocatorActor, 'fixed', address,
                            uid=SupervisorPeerLocatorActor.default_uid(),
                            address=address),
            mo.create_actor(NodeInfoCollectorActor,
                            uid=NodeInfoCollectorActor.default_uid(),
                            address=address),
            mo.create_actor(NodeInfoUploaderActor, NodeRole.WORKER,
                            interval=kw.get('upload_interval'),
                            band_to_slots=kw.get('band_to_slots'),
                            use_gpu=kw.get('use_gpu', False),
                            uid=NodeInfoUploaderActor.default_uid(),
                            address=address),
        ])

        for task in dones:
            try:
                task.result()
            except mo.ActorAlreadyExist:  # pragma: no cover
                pass

        api = await super().create(address=address)
        await api.mark_node_ready()
        return api<|MERGE_RESOLUTION|>--- conflicted
+++ resolved
@@ -44,10 +44,6 @@
                                                address=self._address)
         self._uploader_ref = await mo.actor_ref(NodeInfoUploaderActor.default_uid(),
                                                 address=self._address)
-<<<<<<< HEAD
-        [self._node_info_ref] = await self.get_supervisor_refs([NodeInfoCollectorActor.default_uid()])
-=======
->>>>>>> 7cf4f21b
 
     @classmethod
     @alru_cache(cache_exceptions=False)
