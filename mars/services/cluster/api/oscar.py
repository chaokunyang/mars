--- conflicted
+++ resolved
@@ -14,12 +14,8 @@
 
 import asyncio
 import logging
-<<<<<<< HEAD
 import time
-from typing import List, Dict, Type, TypeVar
-=======
 from typing import List, Dict, Optional, Set, Type, TypeVar
->>>>>>> 3eee0d13
 
 from .... import oscar as mo
 from ....lib.aio import alru_cache
@@ -209,7 +205,12 @@
                                   quota_info: QuotaInfo):
         await self._uploader_ref.set_band_quota_info.tell(band_name, quota_info)
 
-<<<<<<< HEAD
+    async def set_node_disk_info(self, disk_info: List[DiskInfo]):
+        await self._uploader_ref.set_node_disk_info(disk_info)
+
+    async def set_band_storage_info(self, band_name: str, storage_info: StorageInfo):
+        await self._uploader_ref.set_band_storage_info(band_name, storage_info)
+
     async def request_worker_node(
             self, worker_cpu: int = None, worker_mem: int = None, timeout: int = None) -> str:
         address = await self._node_allocator_ref.request_worker_node(
@@ -217,15 +218,8 @@
         return address
 
     async def release_worker_node(self, address: str):
-        await self._node_info_ref.mark_dead_nodes([address])
         await self._node_allocator_ref.release_worker_node(address)
-=======
-    async def set_node_disk_info(self, disk_info: List[DiskInfo]):
-        await self._uploader_ref.set_node_disk_info(disk_info)
-
-    async def set_band_storage_info(self, band_name: str, storage_info: StorageInfo):
-        await self._uploader_ref.set_band_storage_info(band_name, storage_info)
->>>>>>> 3eee0d13
+        await self._node_info_ref.update_node_info(address, NodeRole.WORKER, status=NodeStatus.STOPPED)
 
 
 class MockClusterAPI(ClusterAPI):
