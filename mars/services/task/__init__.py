# Copyright 1999-2020 Alibaba Group Holding Ltd.
#
# Licensed under the Apache License, Version 2.0 (the "License");
# you may not use this file except in compliance with the License.
# You may obtain a copy of the License at
#
#      http://www.apache.org/licenses/LICENSE-2.0
#
# Unless required by applicable law or agreed to in writing, software
# distributed under the License is distributed on an "AS IS" BASIS,
# WITHOUT WARRANTIES OR CONDITIONS OF ANY KIND, either express or implied.
# See the License for the specific language governing permissions and
# limitations under the License.

<<<<<<< HEAD
from .api import TaskAPI, MockTaskAPI
from .web import TaskWebAPI
=======
from .api import TaskAPI
>>>>>>> 94e79546
from .core import Task, TaskStatus, TaskResult, Subtask, \
    SubtaskStatus, SubtaskResult, new_task_id
from .errors import TaskNotExist, SubtaskNotExist, SlotOccupiedAlready<|MERGE_RESOLUTION|>--- conflicted
+++ resolved
@@ -12,12 +12,8 @@
 # See the License for the specific language governing permissions and
 # limitations under the License.
 
-<<<<<<< HEAD
-from .api import TaskAPI, MockTaskAPI
+from .api import TaskAPI
 from .web import TaskWebAPI
-=======
-from .api import TaskAPI
->>>>>>> 94e79546
 from .core import Task, TaskStatus, TaskResult, Subtask, \
     SubtaskStatus, SubtaskResult, new_task_id
 from .errors import TaskNotExist, SubtaskNotExist, SlotOccupiedAlready