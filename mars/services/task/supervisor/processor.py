--- conflicted
+++ resolved
@@ -254,13 +254,8 @@
 
         # gen subtask graph
         available_bands = await self._get_available_band_slots()
-<<<<<<< HEAD
-        subtask_graph = await asyncio.to_thread(self._preprocessor.analyze,
-                                                chunk_graph, available_bands)
-=======
         subtask_graph = await asyncio.to_thread(
             self._preprocessor.analyze, chunk_graph, available_bands)
->>>>>>> 90543890
         stage_processor = TaskStageProcessor(
             new_task_id(), self._task, chunk_graph, subtask_graph,
             list(available_bands), self._get_chunk_optimization_records(),
