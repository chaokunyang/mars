# Copyright 1999-2021 Alibaba Group Holding Ltd.
#
# Licensed under the Apache License, Version 2.0 (the "License");
# you may not use this file except in compliance with the License.
# You may obtain a copy of the License at
#
#      http://www.apache.org/licenses/LICENSE-2.0
#
# Unless required by applicable law or agreed to in writing, software
# distributed under the License is distributed on an "AS IS" BASIS,
# WITHOUT WARRANTIES OR CONDITIONS OF ANY KIND, either express or implied.
# See the License for the specific language governing permissions and
# limitations under the License.

import asyncio
import itertools
import logging
import sys
import time
from functools import wraps
from typing import Callable, Coroutine, Dict, Iterator, \
    List, Optional, Set, Type, Union

from .... import oscar as mo
from ....config import Config
from ....core import ChunkGraph, TileableGraph
from ....core.operand import Fetch, MapReduceOperand, ShuffleProxy, OperandStage
from ....optimization.logical import OptimizationRecords
from ....typing import TileableType, BandType
from ....utils import build_fetch
from ...cluster.api import ClusterAPI
from ...lifecycle.api import LifecycleAPI
from ...meta.api import MetaAPI
from ...scheduling import SchedulingAPI
from ...subtask import Subtask, SubtaskResult, SubtaskStatus, SubtaskGraph
from ..core import Task, TaskResult, TaskStatus, new_task_id
from .preprocessor import TaskPreprocessor
from .stage import TaskStageProcessor

logger = logging.getLogger(__name__)


def _record_error(func: Union[Callable, Coroutine]):
    assert asyncio.iscoroutinefunction(func)

    @wraps(func)
    async def inner(processor: "TaskProcessor", *args, **kwargs):
        try:
            return await func(processor, *args, **kwargs)
        except:  # noqa: E722  # nosec  # pylint: disable=bare-except  # pragma: no cover
            processor._err_infos.append(sys.exc_info())
            raise

    return inner


class TaskProcessor:
    stage_processors: List[TaskStageProcessor]
    cur_stage_processor: Optional[TaskStageProcessor]

    def __init__(self,
                 task: Task,
                 preprocessor: TaskPreprocessor,
                 # APIs
                 cluster_api: ClusterAPI,
                 lifecycle_api: LifecycleAPI,
                 scheduling_api: SchedulingAPI,
                 meta_api: MetaAPI):
        self._task = task
        self._preprocessor = preprocessor

        # APIs
        self._cluster_api = cluster_api
        self._lifecycle_api = lifecycle_api
        self._scheduling_api = scheduling_api
        self._meta_api = meta_api

        self.result = TaskResult(
            task_id=task.task_id, session_id=task.session_id, start_time=time.time(),
            status=TaskStatus.pending)
        self.done = asyncio.Event()
        self.stage_processors = []
        self.cur_stage_processor = None

        self._err_infos = []
        self._chunk_graph_iter = None
        self._raw_tile_context = preprocessor.tile_context.copy()
        self._lifecycle_processed_tileables = set()

    @property
    def preprocessor(self):
        return self._preprocessor

    @property
    def tileable_graph(self):
        return self._preprocessor.tileable_graph

    @property
    def tile_context(self):
        return self._preprocessor.tile_context

    def get_tiled(self, tileable: TileableType):
        return self._preprocessor.get_tiled(tileable)

    @_record_error
    async def optimize(self) -> TileableGraph:
        # optimization, run it in executor,
        # since optimization may be a CPU intensive operation
        return await asyncio.to_thread(self._preprocessor.optimize)

    @_record_error
    async def incref_fetch_tileables(self):
        # incref fetch tileables in tileable graph to prevent them from deleting
        to_incref_tileable_keys = [
            tileable.op.source_key for tileable in self.tileable_graph
            if isinstance(tileable.op, Fetch) and tileable in self._raw_tile_context]
        await self._lifecycle_api.incref_tileables(to_incref_tileable_keys)

    @_record_error
    async def decref_fetch_tileables(self):
        fetch_tileable_keys = [
            tileable.op.source_key for tileable in self.tileable_graph
            if isinstance(tileable.op, Fetch) and tileable in self._raw_tile_context]
        await self._lifecycle_api.decref_tileables(fetch_tileable_keys)

    @_record_error
    async def incref_result_tileables(self):
        processed = self._lifecycle_processed_tileables
        # track and incref result tileables if tiled
        tracks = [], []
        for result_tileable in self.tileable_graph.result_tileables:
            if result_tileable in processed:  # pragma: no cover
                continue
            try:
                tiled_tileable = self._preprocessor.get_tiled(result_tileable)
                tracks[0].append(result_tileable.key)
                tracks[1].append(self._lifecycle_api.track.delay(
                    result_tileable.key, [c.key for c in tiled_tileable.chunks]))
                processed.add(result_tileable)
            except KeyError:
                # not tiled, skip
                pass
        if tracks:
            await self._lifecycle_api.track.batch(*tracks[1])
            await self._lifecycle_api.incref_tileables(tracks[0])

    @_record_error
    async def decref_result_tileables(self):
        await self._lifecycle_api.decref_tileables(
            [t.key for t in self._lifecycle_processed_tileables])

    @_record_error
    async def incref_stage(self, stage_processor: "TaskStageProcessor"):
        subtask_graph = stage_processor.subtask_graph
        incref_chunk_keys = []
        for subtask in subtask_graph:
            # for subtask has successors, incref number of successors
            n = subtask_graph.count_successors(subtask)
            for c in subtask.chunk_graph.results:
                incref_chunk_keys.extend([c.key] * n)
            # process reducer, since mapper will generate sub keys
            # we incref (main_key, sub_key) for reducer
            for chunk in subtask.chunk_graph:
                if isinstance(chunk.op, MapReduceOperand) and \
                        chunk.op.stage == OperandStage.reduce:
                    # reducer
                    data_keys = chunk.op.get_dependent_data_keys()
                    incref_chunk_keys.extend(data_keys)
                    # main key incref as well, to ensure existence of meta
                    incref_chunk_keys.extend([key[0] for key in data_keys])
        result_chunks = stage_processor.chunk_graph.result_chunks
        incref_chunk_keys.extend([c.key for c in result_chunks])
        await self._lifecycle_api.incref_chunks(incref_chunk_keys)

    @classmethod
    def _get_decref_stage_chunk_keys(cls,
                                     stage_processor: "TaskStageProcessor") -> List[str]:
        decref_chunk_keys = []
        error_or_cancelled = stage_processor.error_or_cancelled()
        if stage_processor.subtask_graph:
            subtask_graph = stage_processor.subtask_graph
            if error_or_cancelled:
                # error or cancel, rollback incref for subtask results
                for subtask in subtask_graph:
                    if stage_processor.subtask_results.get(subtask):
                        continue
                    # if subtask not executed, rollback incref of predecessors
                    for inp_subtask in subtask_graph.predecessors(subtask):
                        for result_chunk in inp_subtask.chunk_graph.results:
                            # for reducer chunk, decref mapper chunks
                            if isinstance(result_chunk.op, ShuffleProxy):
                                for chunk in subtask.chunk_graph:
                                    if isinstance(chunk.op, MapReduceOperand):
                                        data_keys = chunk.op.get_dependent_data_keys()
                                        decref_chunk_keys.extend(data_keys)
                                        decref_chunk_keys.extend(
                                            [key[0] for key in data_keys])
                        decref_chunk_keys.extend(
                            [c.key for c in inp_subtask.chunk_graph.results])
            # decref result of chunk graphs
            decref_chunk_keys.extend(
                [c.key for c in stage_processor.chunk_graph.results])
        return decref_chunk_keys

    @mo.extensible
    @_record_error
    async def decref_stage(self, stage_processor: "TaskStageProcessor"):
        decref_chunk_keys = self._get_decref_stage_chunk_keys(stage_processor)
        await self._lifecycle_api.decref_chunks(decref_chunk_keys)

    @decref_stage.batch
    @_record_error
    async def decref_stage(self, args_list, kwargs_list):
        decref_chunk_keys = []
        for args, kwargs in zip(args_list, kwargs_list):
            decref_chunk_keys.extend(
                self._get_decref_stage_chunk_keys(*args, **kwargs))
        await self._lifecycle_api.decref_chunks(decref_chunk_keys)

    async def _get_next_chunk_graph(self,
                                    chunk_graph_iter: Iterator[ChunkGraph]) \
            -> Optional[ChunkGraph]:
        def next_chunk_graph():
            try:
                return next(chunk_graph_iter)
            except StopIteration:
                return

        fut = asyncio.to_thread(next_chunk_graph)
        chunk_graph = await fut
        return chunk_graph

    async def _get_available_band_slots(self) -> Dict[BandType, int]:
        async for bands in self._cluster_api.watch_all_bands():
            if bands:
                return bands

    def _init_chunk_graph_iter(self, tileable_graph: TileableGraph):
        if self._chunk_graph_iter is None:
            self._chunk_graph_iter = iter(self._preprocessor.tile(tileable_graph))

    def _get_chunk_optimization_records(self) -> OptimizationRecords:
        if self._preprocessor.chunk_optimization_records_list:
            return self._preprocessor.chunk_optimization_records_list[-1]

    @_record_error
    async def get_next_stage_processor(self) \
            -> Optional[TaskStageProcessor]:
        tileable_graph = self._preprocessor.tileable_graph
        self._init_chunk_graph_iter(tileable_graph)

        chunk_graph = await self._get_next_chunk_graph(self._chunk_graph_iter)
        if chunk_graph is None:
            # tile finished
            self._preprocessor.done = True
            return

        # gen subtask graph
        available_bands = await self._get_available_band_slots()
<<<<<<< HEAD
        if not available_bands:
            available_bands = await self._get_available_band_slots()
            logger.warning(f'There is no bands available, waiting until bands available. '
                           f'Please ensure autoscale is enabled')
            while not available_bands:
                # Use watch all bands may miss notification if watch bands after bands changed.
                await asyncio.sleep(0.1)
                available_bands = await self._get_available_band_slots()

        subtask_graph = await asyncio.to_thread(self._preprocessor.analyze,
                                                chunk_graph, available_bands)
=======
        subtask_graph = await asyncio.to_thread(
            self._preprocessor.analyze, chunk_graph, available_bands)
>>>>>>> 322c1878
        stage_processor = TaskStageProcessor(
            new_task_id(), self._task, chunk_graph, subtask_graph,
            list(available_bands), self._get_chunk_optimization_records(),
            self._scheduling_api, self._meta_api)
        return stage_processor

    @_record_error
    async def schedule(self, stage_processor: TaskStageProcessor):
        await stage_processor.run()

    def gen_result(self):
        self.result.status = TaskStatus.terminated
        self.result.end_time = time.time()
        for stage_processor in self.stage_processors:
            if stage_processor.result.error is not None:
                err = stage_processor.result.error
                tb = stage_processor.result.traceback
                self._err_infos.append((type(err), err, tb))
        if self._err_infos:
            # grab the last error
            _, err, tb = self._err_infos[-1]
            self.result.error = err
            self.result.traceback = tb

    def finish(self):
        self.done.set()

    def is_done(self) -> bool:
        return self.done.is_set()


class TaskProcessorActor(mo.Actor):
    _task_id_to_processor: Dict[str, TaskProcessor]
    _processed_task_ids: Set[str]
    _cur_processor: Optional[TaskProcessor]

    def __init__(self,
                 session_id: str,
                 task_id: str,
                 task_name: str = None):
        self.session_id = session_id
        self.task_id = task_id
        self.task_name = task_name

        self._task_id_to_processor = dict()
        self._cur_processor = None

        self._cluster_api = None
        self._meta_api = None
        self._lifecycle_api = None
        self._scheduling_api = None

    async def __post_create__(self):
        self._cluster_api = await ClusterAPI.create(self.address)
        self._scheduling_api = await SchedulingAPI.create(self.session_id, self.address)
        self._meta_api = await MetaAPI.create(self.session_id, self.address)
        self._lifecycle_api = await LifecycleAPI.create(
            self.session_id, self.address)

    @classmethod
    def gen_uid(cls, session_id: str, task_id: str):
        return f'task_processor_{session_id}_{task_id}'

    async def add_task(self,
                       task: Task,
                       tiled_context: Dict[TileableType, TileableType],
                       config: Config,
                       task_preprocessor_cls: Type[TaskPreprocessor]):
        task_preprocessor = task_preprocessor_cls(
            task, tiled_context=tiled_context, config=config)
        processor = TaskProcessor(task, task_preprocessor,
                                  self._cluster_api, self._lifecycle_api,
                                  self._scheduling_api, self._meta_api)
        self._task_id_to_processor[task.task_id] = processor

        # tell self to start running
        await self.ref().start.tell()

    def _get_unprocessed_task_processor(self):
        for processor in self._task_id_to_processor.values():
            if processor.result.status == TaskStatus.pending:
                return processor

    async def start(self):
        if self._cur_processor is not None:  # pragma: no cover
            # some processor is running
            return

        processor = self._get_unprocessed_task_processor()
        if processor is None:  # pragma: no cover
            return
        self._cur_processor = processor
        processor.result.status = TaskStatus.running

        incref_fetch, incref_result = False, False
        try:
            # optimization
            yield processor.optimize()
            # incref fetch tileables to ensure fetch data not deleted
            yield processor.incref_fetch_tileables()
            incref_fetch = True
            while True:
                stage_processor = yield processor.get_next_stage_processor()
                if stage_processor is None:
                    break
                # track and incref result tileables
                yield processor.incref_result_tileables()
                incref_result = True
                # incref stage
                yield processor.incref_stage(stage_processor)
                # schedule stage
                processor.stage_processors.append(stage_processor)
                processor.cur_stage_processor = stage_processor
                yield processor.schedule(stage_processor)
                if stage_processor.error_or_cancelled():
                    break
        finally:
            processor.gen_result()
            processor.cur_stage_processor = None
            try:
                # clean ups
                decrefs = []
                error_or_cancelled = False
                for stage_processor in processor.stage_processors:
                    if stage_processor.error_or_cancelled():
                        error_or_cancelled = True
                    decrefs.append(processor.decref_stage.delay(stage_processor))
                yield processor.decref_stage.batch(*decrefs)
                if incref_fetch:
                    # revert fetch incref
                    yield processor.decref_fetch_tileables()
                if incref_result and error_or_cancelled:
                    # revert result incref if error or cancelled
                    yield processor.decref_result_tileables()
            finally:
                processor.finish()
                self._cur_processor = None

    async def wait(self, timeout: int = None):
        fs = [processor.done.wait() for processor
              in self._task_id_to_processor.values()]

        _, pending = yield asyncio.wait(fs, timeout=timeout)
        if not pending:
            raise mo.Return(self.result())

    async def cancel(self):
        if self._cur_processor:
            if not self._cur_processor.cur_stage_processor:
                # still in preprocess
                self._cur_processor.preprocessor.cancel()
            else:
                # otherwise, already in stages, cancel current running stage
                await self._cur_processor.cur_stage_processor.cancel()

    def result(self):
        terminated_result = None
        for processor in self._task_id_to_processor.values():
            if processor.result.status != TaskStatus.terminated:
                return processor.result
            else:
                terminated_result = processor.result
        return terminated_result

    def progress(self):
        tiled_percentage = 0.0
        i = 0
        for processor in self._task_id_to_processor.values():
            # get tileable proportion that is tiled
            tileable_graph = processor.tileable_graph
            tileable_context = processor.tile_context
            tiled_percentage += len(tileable_context) / len(tileable_graph)
            i += 1
        tiled_percentage /= i

        # get progress of stages
        subtask_progress = 0.0
        n_stage = 0
        stage_processors = itertools.chain(
            *(processor.stage_processors for processor
              in self._task_id_to_processor.values()))
        for stage_processor in stage_processors:
            if stage_processor.subtask_graph is None:  # pragma: no cover
                # generating subtask
                continue
            n_subtask = len(stage_processor.subtask_graph)
            if n_subtask == 0:  # pragma: no cover
                continue
            progress = sum(result.progress for result
                           in stage_processor.subtask_results.values())
            progress += sum(result.progress for subtask_key, result
                            in stage_processor.subtask_temp_result.items()
                            if subtask_key not in stage_processor.subtask_results)
            subtask_progress += progress / n_subtask
            n_stage += 1
        if n_stage > 0:
            subtask_progress /= n_stage

        return subtask_progress * tiled_percentage

    def get_result_tileables(self):
        processor = list(self._task_id_to_processor.values())[-1]
        tileable_graph = processor.tileable_graph
        result = []
        for result_tileable in tileable_graph.result_tileables:
            tiled = processor.get_tiled(result_tileable)
            result.append(build_fetch(tiled))
        return result

    def get_tileable_graph_as_dict(self):
        processor = list(self._task_id_to_processor.values())[-1]
        graph = processor.tileable_graph

        node_list = []
        edge_list = []

        for node in graph.iter_nodes():
            node_name = str(node.op)

            node_list.append({
                "tileable_id": node.key,
                "tileable_name": node_name
            })

            for node_successor in graph.iter_successors(node):
                edge_list.append({
                    "from_tileable_id": node.key,
                    "from_tileable_name": node_name,

                    "to_tileable_id": node_successor.key,
                    "to_tileable_name": str(node_successor.op),

                    "linkType": 0,
                })

        graph_dict = {
            "tileables": node_list,
            "dependencies": edge_list
            }

        return graph_dict

    def get_result_tileable(self, tileable_key: str):
        processor = list(self._task_id_to_processor.values())[-1]
        tileable_graph = processor.tileable_graph
        for result_tileable in tileable_graph.result_tileables:
            if result_tileable.key == tileable_key:
                tiled = processor.get_tiled(result_tileable)
                return build_fetch(tiled)
        raise KeyError(f'Tileable {tileable_key} does not exist')  # pragma: no cover

    async def _decref_input_subtasks(self,
                                     subtask: Subtask,
                                     subtask_graph: SubtaskGraph):
        decref_chunk_keys = []
        for in_subtask in subtask_graph.iter_predecessors(subtask):
            for result_chunk in in_subtask.chunk_graph.results:
                # for reducer chunk, decref mapper chunks
                if isinstance(result_chunk.op, ShuffleProxy):
                    for chunk in subtask.chunk_graph:
                        if isinstance(chunk.op, MapReduceOperand) and \
                                chunk.op.stage == OperandStage.reduce:
                            data_keys = chunk.op.get_dependent_data_keys()
                            decref_chunk_keys.extend(data_keys)
                            # decref main key as well
                            decref_chunk_keys.extend([key[0] for key in data_keys])
                decref_chunk_keys.append(result_chunk.key)
        await self._lifecycle_api.decref_chunks(decref_chunk_keys)

    async def set_subtask_result(self, subtask_result: SubtaskResult):
        stage_processor = self._cur_processor.cur_stage_processor
        subtask = stage_processor.subtask_id_to_subtask[subtask_result.subtask_id]

        prev_result = stage_processor.subtask_results.get(subtask)
        if prev_result:
            # set before
            return

        stage_processor.subtask_temp_result[subtask] = subtask_result
        if subtask_result.status.is_done:
            try:
                await self._decref_input_subtasks(subtask, stage_processor.subtask_graph)
            except:  # noqa: E722  # nosec  # pylint: disable=bare-except  # pragma: no cover
                _, err, tb = sys.exc_info()
                if subtask_result.status not in (SubtaskStatus.errored, SubtaskStatus.cancelled):
                    subtask_result.status = SubtaskStatus.errored
                    subtask_result.error = err
                    subtask_result.traceback = tb
            await stage_processor.set_subtask_result(subtask_result)

    def is_done(self) -> bool:
        for processor in self._task_id_to_processor.values():
            if not processor.is_done():
                return False
        return True<|MERGE_RESOLUTION|>--- conflicted
+++ resolved
@@ -257,7 +257,6 @@
 
         # gen subtask graph
         available_bands = await self._get_available_band_slots()
-<<<<<<< HEAD
         if not available_bands:
             available_bands = await self._get_available_band_slots()
             logger.warning(f'There is no bands available, waiting until bands available. '
@@ -267,12 +266,9 @@
                 await asyncio.sleep(0.1)
                 available_bands = await self._get_available_band_slots()
 
-        subtask_graph = await asyncio.to_thread(self._preprocessor.analyze,
+        subtask_graph = await asyncio.to_thread(
+            self._preprocessor.analyze,
                                                 chunk_graph, available_bands)
-=======
-        subtask_graph = await asyncio.to_thread(
-            self._preprocessor.analyze, chunk_graph, available_bands)
->>>>>>> 322c1878
         stage_processor = TaskStageProcessor(
             new_task_id(), self._task, chunk_graph, subtask_graph,
             list(available_bands), self._get_chunk_optimization_records(),
