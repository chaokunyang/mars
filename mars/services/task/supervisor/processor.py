# Copyright 1999-2021 Alibaba Group Holding Ltd.
#
# Licensed under the Apache License, Version 2.0 (the "License");
# you may not use this file except in compliance with the License.
# You may obtain a copy of the License at
#
#      http://www.apache.org/licenses/LICENSE-2.0
#
# Unless required by applicable law or agreed to in writing, software
# distributed under the License is distributed on an "AS IS" BASIS,
# WITHOUT WARRANTIES OR CONDITIONS OF ANY KIND, either express or implied.
# See the License for the specific language governing permissions and
# limitations under the License.

import asyncio
import itertools
import logging
import operator
import sys
import time
from collections import defaultdict
from functools import reduce, wraps
from typing import Callable, Coroutine, Dict, Iterator, List, Optional, Set, Type, Union

from .... import oscar as mo
from ....config import Config
from ....core import ChunkGraph, TileableGraph
from ....core.operand import (
    Fetch,
    FetchShuffle,
    MapReduceOperand,
    ShuffleProxy,
    OperandStage,
)
from ....optimization.logical import OptimizationRecords
from ....oscar.profiling import ProfilingData
from ....typing import TileableType, BandType
from ....utils import build_fetch, Timer
from ...cluster.api import ClusterAPI
from ...lifecycle.api import LifecycleAPI
from ...meta.api import MetaAPI
from ...scheduling import SchedulingAPI
from ...subtask import Subtask, SubtaskResult, SubtaskStatus, SubtaskGraph
from ..core import Task, TaskResult, TaskStatus, new_task_id
from .preprocessor import TaskPreprocessor
from .stage import TaskStageProcessor

logger = logging.getLogger(__name__)


def _record_error(func: Union[Callable, Coroutine] = None, log_when_error=True):
    assert asyncio.iscoroutinefunction(func)

    @wraps(func)
    async def inner(processor: "TaskProcessor", *args, **kwargs):
        try:
            return await func(processor, *args, **kwargs)
        except:  # noqa: E722  # nosec  # pylint: disable=bare-except  # pragma: no cover
            if log_when_error:
                logger.exception("Unexpected error happens in %s", func)
            processor._err_infos.append(sys.exc_info())
            raise

    return inner


class TaskProcessor:
    stage_processors: List[TaskStageProcessor]
    cur_stage_processor: Optional[TaskStageProcessor]

    def __init__(
        self,
        task: Task,
        preprocessor: TaskPreprocessor,
        # APIs
        cluster_api: ClusterAPI,
        lifecycle_api: LifecycleAPI,
        scheduling_api: SchedulingAPI,
        meta_api: MetaAPI,
    ):
        self._task = task
        self._preprocessor = preprocessor

        # APIs
        self._cluster_api = cluster_api
        self._lifecycle_api = lifecycle_api
        self._scheduling_api = scheduling_api
        self._meta_api = meta_api

        if task.extra_config and task.extra_config.get("enable_profiling"):
            ProfilingData.init(task.task_id)

        self.result = TaskResult(
            task_id=task.task_id,
            session_id=task.session_id,
            start_time=time.time(),
            status=TaskStatus.pending,
        )
        self.done = asyncio.Event()
        self.stage_processors = []
        self.cur_stage_processor = None

        self._err_infos = []
        self._chunk_graph_iter = None
        self._raw_tile_context = preprocessor.tile_context.copy()
        self._lifecycle_processed_tileables = set()

    @property
    def task_id(self):
        return self._task.task_id

    @property
    def preprocessor(self):
        return self._preprocessor

    @property
    def tileable_graph(self):
        return self._preprocessor.tileable_graph

    @property
    def tile_context(self):
        return self._preprocessor.tile_context

    def get_tiled(self, tileable: TileableType):
        return self._preprocessor.get_tiled(tileable)

    @_record_error
    async def optimize(self) -> TileableGraph:
        # optimization, run it in executor,
        # since optimization may be a CPU intensive operation
        return await asyncio.to_thread(self._preprocessor.optimize)

    @_record_error
    async def incref_fetch_tileables(self):
        # incref fetch tileables in tileable graph to prevent them from deleting
        to_incref_tileable_keys = [
            tileable.op.source_key
            for tileable in self.tileable_graph
            if isinstance(tileable.op, Fetch) and tileable in self._raw_tile_context
        ]
        await self._lifecycle_api.incref_tileables(to_incref_tileable_keys)

    @_record_error
    async def decref_fetch_tileables(self):
        fetch_tileable_keys = [
            tileable.op.source_key
            for tileable in self.tileable_graph
            if isinstance(tileable.op, Fetch) and tileable in self._raw_tile_context
        ]
        await self._lifecycle_api.decref_tileables(fetch_tileable_keys)

    @_record_error
    async def incref_result_tileables(self):
        processed = self._lifecycle_processed_tileables
        # track and incref result tileables if tiled
        tracks = [], []
        for result_tileable in self.tileable_graph.result_tileables:
            if result_tileable in processed:  # pragma: no cover
                continue
            try:
                tiled_tileable = self._preprocessor.get_tiled(result_tileable)
                tracks[0].append(result_tileable.key)
                tracks[1].append(
                    self._lifecycle_api.track.delay(
                        result_tileable.key, [c.key for c in tiled_tileable.chunks]
                    )
                )
                processed.add(result_tileable)
            except KeyError:
                # not tiled, skip
                pass
        if tracks:
            await self._lifecycle_api.track.batch(*tracks[1])
            await self._lifecycle_api.incref_tileables(tracks[0])

    @_record_error
    async def decref_result_tileables(self):
        await self._lifecycle_api.decref_tileables(
            [t.key for t in self._lifecycle_processed_tileables]
        )

    @_record_error
    async def incref_stage(self, stage_processor: "TaskStageProcessor"):
        subtask_graph = stage_processor.subtask_graph
        incref_chunk_keys = []
        for subtask in subtask_graph:
            # for subtask has successors, incref number of successors
            n = subtask_graph.count_successors(subtask)
            for c in subtask.chunk_graph.results:
                incref_chunk_keys.extend([c.key] * n)
            # process reducer, since mapper will generate sub keys
            # we incref (main_key, sub_key) for reducer
            for chunk in subtask.chunk_graph:
                if (
                    isinstance(chunk.op, MapReduceOperand)
                    and chunk.op.stage == OperandStage.reduce
                ):
                    # reducer
                    data_keys = chunk.op.get_dependent_data_keys()
                    incref_chunk_keys.extend(data_keys)
                    # main key incref as well, to ensure existence of meta
                    incref_chunk_keys.extend([key[0] for key in data_keys])
        result_chunks = stage_processor.chunk_graph.result_chunks
        incref_chunk_keys.extend([c.key for c in result_chunks])
        await self._lifecycle_api.incref_chunks(incref_chunk_keys)

    @classmethod
    def _get_decref_stage_chunk_keys(
        cls, stage_processor: "TaskStageProcessor"
    ) -> List[str]:
        decref_chunk_keys = []
        error_or_cancelled = stage_processor.error_or_cancelled()
        if stage_processor.subtask_graph:
            subtask_graph = stage_processor.subtask_graph
            if error_or_cancelled:
                # error or cancel, rollback incref for subtask results
                for subtask in subtask_graph:
                    if subtask.subtask_id in stage_processor.decref_subtask:
                        continue
                    stage_processor.decref_subtask.add(subtask.subtask_id)
                    # if subtask not executed, rollback incref of predecessors
                    for inp_subtask in subtask_graph.predecessors(subtask):
                        for result_chunk in inp_subtask.chunk_graph.results:
                            # for reducer chunk, decref mapper chunks
                            if isinstance(result_chunk.op, ShuffleProxy):
                                for chunk in subtask.chunk_graph:
                                    if isinstance(chunk.op, MapReduceOperand):
                                        data_keys = chunk.op.get_dependent_data_keys()
                                        decref_chunk_keys.extend(data_keys)
                                        decref_chunk_keys.extend(
                                            [key[0] for key in data_keys]
                                        )
                        decref_chunk_keys.extend(
                            [c.key for c in inp_subtask.chunk_graph.results]
                        )
            # decref result of chunk graphs
            decref_chunk_keys.extend(
                [c.key for c in stage_processor.chunk_graph.results]
            )
        return decref_chunk_keys

    @mo.extensible
    @_record_error
    async def decref_stage(self, stage_processor: "TaskStageProcessor"):
        decref_chunk_keys = self._get_decref_stage_chunk_keys(stage_processor)
        await self._lifecycle_api.decref_chunks(decref_chunk_keys)

    @decref_stage.batch
    @_record_error
    async def decref_stage(self, args_list, kwargs_list):
        decref_chunk_keys = []
        for args, kwargs in zip(args_list, kwargs_list):
            decref_chunk_keys.extend(self._get_decref_stage_chunk_keys(*args, **kwargs))
        await self._lifecycle_api.decref_chunks(decref_chunk_keys)

    async def _get_next_chunk_graph(
        self, chunk_graph_iter: Iterator[ChunkGraph]
    ) -> Optional[ChunkGraph]:
        def next_chunk_graph():
            try:
                return next(chunk_graph_iter)
            except StopIteration:
                return

        fut = asyncio.to_thread(next_chunk_graph)
        chunk_graph = await fut
        return chunk_graph

    async def _get_available_band_slots(self) -> Dict[BandType, int]:
        async for bands in self._cluster_api.watch_all_bands():
            if bands:
                return bands

    def _init_chunk_graph_iter(self, tileable_graph: TileableGraph):
        if self._chunk_graph_iter is None:
            self._chunk_graph_iter = iter(self._preprocessor.tile(tileable_graph))

    def _get_chunk_optimization_records(self) -> OptimizationRecords:
        if self._preprocessor.chunk_optimization_records_list:
            return self._preprocessor.chunk_optimization_records_list[-1]

    def _get_tileable_id_to_tileable(self) -> Dict[str, TileableType]:
        tileable_id_to_tileable = dict()
        tileable_graph = self._preprocessor.tileable_graph

        for tileable in tileable_graph:
            tileable_id_to_tileable[str(tileable.key)] = tileable

        return tileable_id_to_tileable

    def _get_tileable_to_subtasks(
        self, subtask_graph: SubtaskGraph
    ) -> Dict[TileableType, List[Subtask]]:
        tileable_to_chunks = defaultdict(set)
        chunk_to_subtasks = dict()

        tileable_graph = self._preprocessor.tileable_graph
        tile_ctx = self._preprocessor.tile_context

        for tileable in tileable_graph:
            if tileable not in tile_ctx:
                continue
            for chunk in tile_ctx[tileable].chunks:
                tileable_to_chunks[tileable].add(chunk.key)
                # register chunk mapping for tiled terminals
                chunk_to_subtasks[chunk.key] = set()

        for subtask in subtask_graph:
            for chunk in subtask.chunk_graph:
                # for every non-fuse chunks (including fused),
                # register subtasks if needed
                if (
                    isinstance(chunk.op, (FetchShuffle, Fetch))
                    or chunk.key not in chunk_to_subtasks
                ):
                    continue
                chunk_to_subtasks[chunk.key].add(subtask)

        tileable_to_subtasks = dict()
        # collect subtasks for tileables
        for tileable, chunk_keys in tileable_to_chunks.items():
            tileable_to_subtasks[tileable] = list(
                reduce(
                    operator.or_,
                    [chunk_to_subtasks[chunk_key] for chunk_key in chunk_keys],
                )
            )
        return tileable_to_subtasks

    @_record_error
    async def get_next_stage_processor(self) -> Optional[TaskStageProcessor]:
        tileable_graph = self._preprocessor.tileable_graph
        self._init_chunk_graph_iter(tileable_graph)

        with Timer() as timer:
            chunk_graph = await self._get_next_chunk_graph(self._chunk_graph_iter)
            if chunk_graph is None:
                # tile finished
                self._preprocessor.done = True
                return

        stage_id = new_task_id()
        stage_profiling = ProfilingData[self._task.task_id, "general"].nest(
            f"stage_{stage_id}"
        )
        stage_profiling.set("tile", timer.duration)

        # gen subtask graph
        available_bands = await self._get_available_band_slots()

        with Timer() as timer:
            subtask_graph = await asyncio.to_thread(
                self._preprocessor.analyze,
                chunk_graph,
                available_bands,
                stage_id=stage_id,
            )
        stage_profiling.set("gen_subtask_graph", timer.duration)

        tileable_to_subtasks = await asyncio.to_thread(
            self._get_tileable_to_subtasks, subtask_graph
        )
        tileable_id_to_tileable = await asyncio.to_thread(
            self._get_tileable_id_to_tileable
        )
        stage_processor = TaskStageProcessor(
            stage_id,
            self._task,
            chunk_graph,
            subtask_graph,
            list(available_bands),
            tileable_to_subtasks,
            tileable_id_to_tileable,
            self._get_chunk_optimization_records(),
            self._scheduling_api,
            self._meta_api,
        )
        return stage_processor

    @_record_error
    async def schedule(self, stage_processor: TaskStageProcessor):
        await stage_processor.run()

    def gen_result(self):
        self.result.status = TaskStatus.terminated
        self.result.end_time = time.time()
        for stage_processor in self.stage_processors:
            if stage_processor.result.error is not None:
                err = stage_processor.result.error
                tb = stage_processor.result.traceback
                self._err_infos.append((type(err), err, tb))
        if self._err_infos:
            # grab the last error
            _, err, tb = self._err_infos[-1]
            self.result.error = err
            self.result.traceback = tb

    def finish(self):
        self.done.set()
        if self._task.extra_config and self._task.extra_config.get("enable_profiling"):
            ProfilingData[self._task.task_id, "general"].set(
                "total", time.time() - self.result.start_time
            )
            serialization = ProfilingData[self._task.task_id, "serialization"]
            if not serialization.empty():
                serialization.set(
                    "total",
                    sum(serialization.values()),
                )
            data = ProfilingData.pop(self._task.task_id)
            self.result.profiling = {
                "supervisor": data,
            }

    def is_done(self) -> bool:
        return self.done.is_set()


class TaskProcessorActor(mo.Actor):
    _task_id_to_processor: Dict[str, TaskProcessor]
    _processed_task_ids: Set[str]
    _cur_processor: Optional[TaskProcessor]

    def __init__(self, session_id: str, task_id: str, task_name: str = None):
        self.session_id = session_id
        self.task_id = task_id
        self.task_name = task_name

        self._task_id_to_processor = dict()
        self._cur_processor = None
        self._subtask_decref_events = dict()

        self._cluster_api = None
        self._meta_api = None
        self._lifecycle_api = None
        self._scheduling_api = None

    async def __post_create__(self):
        self._cluster_api = await ClusterAPI.create(self.address)
        self._scheduling_api = await SchedulingAPI.create(self.session_id, self.address)
        self._meta_api = await MetaAPI.create(self.session_id, self.address)
        self._lifecycle_api = await LifecycleAPI.create(self.session_id, self.address)

    @classmethod
    def gen_uid(cls, session_id: str, task_id: str):
        return f"task_processor_{session_id}_{task_id}"

    async def add_task(
        self,
        task: Task,
        tiled_context: Dict[TileableType, TileableType],
        config: Config,
        task_preprocessor_cls: Type[TaskPreprocessor],
    ):
        task_preprocessor = task_preprocessor_cls(
            task, tiled_context=tiled_context, config=config
        )
        processor = TaskProcessor(
            task,
            task_preprocessor,
            self._cluster_api,
            self._lifecycle_api,
            self._scheduling_api,
            self._meta_api,
        )
        self._task_id_to_processor[task.task_id] = processor

        # tell self to start running
        await self.ref().start.tell()

    def _get_unprocessed_task_processor(self):
        for processor in self._task_id_to_processor.values():
            if processor.result.status == TaskStatus.pending:
                return processor

    async def start(self):
        if self._cur_processor is not None:  # pragma: no cover
            # some processor is running
            return

        processor = self._get_unprocessed_task_processor()
        if processor is None:  # pragma: no cover
            return
        self._cur_processor = processor
        processor.result.status = TaskStatus.running

        incref_fetch, incref_result = False, False
        profiling = ProfilingData[processor.task_id, "general"]
        try:
            # optimization
            with Timer() as timer:
                yield processor.optimize()
            profiling.set("optimize", timer.duration)
            # incref fetch tileables to ensure fetch data not deleted
            with Timer() as timer:
                yield processor.incref_fetch_tileables()
            profiling.set("incref_fetch_tileables", timer.duration)
            incref_fetch = True
            while True:
                with Timer() as stage_timer:
                    stage_processor = yield processor.get_next_stage_processor()
                    if stage_processor is None:
                        break
                    stage_profiling = profiling.nest(
                        f"stage_{stage_processor.stage_id}"
                    )
                    # track and incref result tileables
                    yield processor.incref_result_tileables()
                    incref_result = True
                    # incref stage
                    yield processor.incref_stage(stage_processor)
                    # schedule stage
                    processor.stage_processors.append(stage_processor)
                    processor.cur_stage_processor = stage_processor
                    logger.info("Start new stage with id %s.", stage_processor.stage_id)
                    with Timer() as timer:
                        yield processor.schedule(stage_processor)
                    stage_profiling.set("run", timer.duration)
                stage_profiling.set("total", stage_timer.duration)
                if stage_processor.error_or_cancelled():
                    break
        finally:
            processor.gen_result()
            processor.cur_stage_processor = None
            try:
                # clean ups
                decrefs = []
                error_or_cancelled = False
                for stage_processor in processor.stage_processors:
                    if stage_processor.error_or_cancelled():
                        error_or_cancelled = True
                    decrefs.append(processor.decref_stage.delay(stage_processor))
                yield processor.decref_stage.batch(*decrefs)
                if incref_fetch:
                    # revert fetch incref
                    yield processor.decref_fetch_tileables()
                if incref_result and error_or_cancelled:
                    # revert result incref if error or cancelled
                    yield processor.decref_result_tileables()
            finally:
                processor.finish()
                self._cur_processor = None

    async def wait(self, timeout: int = None):
        fs = [
            processor.done.wait() for processor in self._task_id_to_processor.values()
        ]

        _, pending = yield asyncio.wait(fs, timeout=timeout)
        if not pending:
            raise mo.Return(self.result())
        else:
            [fut.cancel() for fut in pending]

    async def cancel(self):
        if self._cur_processor:
            if not self._cur_processor.cur_stage_processor:
                # still in preprocess
                self._cur_processor.preprocessor.cancel()
            else:
                # otherwise, already in stages, cancel current running stage
                await self._cur_processor.cur_stage_processor.cancel()

    def result(self):
        terminated_result = None
        for processor in self._task_id_to_processor.values():
            if processor.result.status != TaskStatus.terminated:
                return processor.result
            else:
                terminated_result = processor.result
        return terminated_result

    def progress(self):
        tiled_percentage = 0.0
        i = 0
        for processor in self._task_id_to_processor.values():
            # get tileable proportion that is tiled
            tileable_graph = processor.tileable_graph
            tileable_context = processor.tile_context
            tiled_percentage += len(tileable_context) / len(tileable_graph)
            i += 1
        tiled_percentage /= i

        # get progress of stages
        subtask_progress = 0.0
        n_stage = 0
        stage_processors = itertools.chain(
            *(
                processor.stage_processors
                for processor in self._task_id_to_processor.values()
            )
        )
        for stage_processor in stage_processors:
            if stage_processor.subtask_graph is None:  # pragma: no cover
                # generating subtask
                continue
            n_subtask = len(stage_processor.subtask_graph)
            if n_subtask == 0:  # pragma: no cover
                continue
            progress = sum(
                result.progress for result in stage_processor.subtask_results.values()
            )
            progress += sum(
                result.progress
                for subtask_key, result in stage_processor.subtask_snapshots.items()
                if subtask_key not in stage_processor.subtask_results
            )
            subtask_progress += progress / n_subtask
            n_stage += 1
        if n_stage > 0:
            subtask_progress /= n_stage

        return subtask_progress * tiled_percentage

    def get_result_tileables(self):
        processor = list(self._task_id_to_processor.values())[-1]
        tileable_graph = processor.tileable_graph
        result = []
        for result_tileable in tileable_graph.result_tileables:
            tiled = processor.get_tiled(result_tileable)
            result.append(build_fetch(tiled))
        return result

    def get_tileable_graph_as_dict(self):
        processor = list(self._task_id_to_processor.values())[-1]
        tileable_graph = processor.tileable_graph

        node_list = []
        edge_list = []

        visited = set()

        for chunk in tileable_graph:
            if chunk.key in visited:
                continue
            visited.add(chunk.key)

            node_name = str(chunk.op)

            node_list.append({"tileableId": chunk.key, "tileableName": node_name})
            for inp, is_pure_dep in zip(chunk.inputs, chunk.op.pure_depends):
                if inp not in tileable_graph:  # pragma: no cover
                    continue
                edge_list.append(
                    {
                        "fromTileableId": inp.key,
                        "toTileableId": chunk.key,
                        "linkType": 1 if is_pure_dep else 0,
                    }
                )

        graph_dict = {"tileables": node_list, "dependencies": edge_list}
        return graph_dict

    def get_tileable_details(self):
        tileable_to_subtasks = dict()
        subtask_results = dict()

        for processor in self._task_id_to_processor.values():
            for stage in processor.stage_processors:
                tileable_to_subtasks.update(stage.tileable_to_subtasks)

                for subtask, result in stage.subtask_results.items():
                    subtask_results[subtask.subtask_id] = result
                for subtask, result in stage.subtask_snapshots.items():
                    if subtask.subtask_id in subtask_results:
                        continue
                    subtask_results[subtask.subtask_id] = result

        tileable_infos = dict()
        for tileable, subtasks in tileable_to_subtasks.items():
            results = [
                subtask_results.get(
                    subtask.subtask_id,
                    SubtaskResult(
                        progress=0.0,
                        status=SubtaskStatus.pending,
                        stage_id=subtask.stage_id,
                    ),
                )
                for subtask in subtasks
            ]

            # calc progress
            if not results:  # pragma: no cover
                progress = 1.0
            else:
                progress = (
                    1.0 * sum(result.progress for result in results) / len(results)
                )

            # calc status
            statuses = set(result.status for result in results)
            if not results or statuses == {SubtaskStatus.succeeded}:
                status = SubtaskStatus.succeeded
            elif statuses == {SubtaskStatus.cancelled}:
                status = SubtaskStatus.cancelled
            elif statuses == {SubtaskStatus.pending}:
                status = SubtaskStatus.pending
            elif SubtaskStatus.errored in statuses:
                status = SubtaskStatus.errored
            else:
                status = SubtaskStatus.running

            fields = tileable.op._FIELDS
            field_values = tileable.op._FIELD_VALUES
            props = {
                fields[attr_name].tag: value
                for attr_name, value in field_values.items()
                if attr_name not in ("_key", "_id")
                and isinstance(value, (int, float, str))
            }

            tileable_infos[tileable.key] = {
                "progress": progress,
                "subtaskCount": len(results),
                "status": status.value,
                "properties": props,
            }

        return tileable_infos

    def get_tileable_subtasks(self, tileable_id: str, with_input_output: bool):
        returned_subtasks = dict()
        subtask_id_to_types = dict()

        subtask_details = dict()
        subtask_graph = subtask_results = subtask_snapshots = None
        for processor in self._task_id_to_processor.values():
            for stage in processor.stage_processors:
                if tileable_id in stage.tileable_id_to_tileable:
                    tileable = stage.tileable_id_to_tileable[tileable_id]
                    returned_subtasks = {
                        subtask.subtask_id: subtask
                        for subtask in stage.tileable_to_subtasks[tileable]
                    }
                    subtask_graph = stage.subtask_graph
                    subtask_results = stage.subtask_results
                    subtask_snapshots = stage.subtask_snapshots
                    break
            if returned_subtasks:
                break

        if subtask_graph is None:  # pragma: no cover
            return {}

        if with_input_output:
            for subtask in list(returned_subtasks.values()):
                for pred in subtask_graph.iter_predecessors(subtask):
                    if pred.subtask_id in returned_subtasks:  # pragma: no cover
                        continue
                    returned_subtasks[pred.subtask_id] = pred
                    subtask_id_to_types[pred.subtask_id] = "Input"
                for succ in subtask_graph.iter_successors(subtask):
                    if succ.subtask_id in returned_subtasks:  # pragma: no cover
                        continue
                    returned_subtasks[succ.subtask_id] = succ
                    subtask_id_to_types[succ.subtask_id] = "Output"

        for subtask in returned_subtasks.values():
            subtask_result = subtask_results.get(
                subtask,
                subtask_snapshots.get(
                    subtask,
                    SubtaskResult(
                        progress=0.0,
                        status=SubtaskStatus.pending,
                        stage_id=subtask.stage_id,
                    ),
                ),
            )
            subtask_details[subtask.subtask_id] = {
                "name": subtask.subtask_name,
                "status": subtask_result.status.value,
                "progress": subtask_result.progress,
                "nodeType": subtask_id_to_types.get(subtask.subtask_id, "Calculation"),
            }

        for subtask in returned_subtasks.values():
            pred_ids = []
            for pred in subtask_graph.iter_predecessors(subtask):
                if pred.subtask_id in returned_subtasks:
                    pred_ids.append(pred.subtask_id)
            subtask_details[subtask.subtask_id]["fromSubtaskIds"] = pred_ids
        return subtask_details

    def get_result_tileable(self, tileable_key: str):
        processor = list(self._task_id_to_processor.values())[-1]
        tileable_graph = processor.tileable_graph
        for result_tileable in tileable_graph.result_tileables:
            if result_tileable.key == tileable_key:
                tiled = processor.get_tiled(result_tileable)
                return build_fetch(tiled)
        raise KeyError(f"Tileable {tileable_key} does not exist")  # pragma: no cover

    async def _decref_input_subtasks(
        self, subtask: Subtask, subtask_graph: SubtaskGraph
    ):
        # make sure subtasks are decreffed only once
        if subtask.subtask_id not in self._subtask_decref_events:
            self._subtask_decref_events[subtask.subtask_id] = asyncio.Event()
        else:  # pragma: no cover
            await self._subtask_decref_events[subtask.subtask_id].wait()
            return

        decref_chunk_keys = []
        for in_subtask in subtask_graph.iter_predecessors(subtask):
            for result_chunk in in_subtask.chunk_graph.results:
                # for reducer chunk, decref mapper chunks
                if isinstance(result_chunk.op, ShuffleProxy):
                    for chunk in subtask.chunk_graph:
                        if (
                            isinstance(chunk.op, MapReduceOperand)
                            and chunk.op.stage == OperandStage.reduce
                        ):
                            data_keys = chunk.op.get_dependent_data_keys()
                            decref_chunk_keys.extend(data_keys)
                            # decref main key as well
                            decref_chunk_keys.extend([key[0] for key in data_keys])
                decref_chunk_keys.append(result_chunk.key)
        await self._lifecycle_api.decref_chunks(decref_chunk_keys)
        self._subtask_decref_events.pop(subtask.subtask_id).set()

    async def set_subtask_result(self, subtask_result: SubtaskResult):
        logger.debug(
            "Set subtask %s with result %s.", subtask_result.subtask_id, subtask_result
        )
        if (
            self._cur_processor is None
            or self._cur_processor.cur_stage_processor is None
            or (
                subtask_result.stage_id
                and self._cur_processor.cur_stage_processor.stage_id
                != subtask_result.stage_id
            )
        ):
            logger.warning(
                "Stage %s for subtask %s not exists, got stale subtask result %s which may be "
                "speculative execution from previous stages, just ignore it.",
                subtask_result.stage_id,
                subtask_result.subtask_id,
                subtask_result,
            )
            return
        stage_processor = self._cur_processor.cur_stage_processor
        subtask = stage_processor.subtask_id_to_subtask[subtask_result.subtask_id]

        prev_result = stage_processor.subtask_results.get(subtask)
        if prev_result and (
            prev_result.status == SubtaskStatus.succeeded
            or prev_result.progress > subtask_result.progress
        ):
            logger.info(
                "Skip set subtask %s with result %s, previous result is %s.",
                subtask.subtask_id,
                subtask_result,
                prev_result,
            )
            # For duplicate run of subtasks, if the progress or s
            # For subtask canceled in task speculation, just do nothing.
            # TODO(chaokunyang) If duplicate run of subtasks failed, it may be the fault in worker node,
            #  print the exception, and if multiple failures on the same node, strip the node from the cluster.
            return
        if subtask_result.bands:
            [band] = subtask_result.bands
        else:
            band = None
        stage_processor.subtask_snapshots[subtask] = subtask_result.merge_bands(
            stage_processor.subtask_snapshots.get(subtask)
        )
        if subtask_result.status.is_done:
            try:
                # Since every worker will call supervisor to set subtask result,
                # we need to release actor lock to make `decref_chunks` parallel to avoid blocking
                # other `set_subtask_result` calls.
<<<<<<< HEAD
                # If speculative execution enabled, concurrent subtasks may got error since input chunks may
                # got deleted. But it's OK because the current subtask run has succeed.
                yield self._decref_input_subtasks(
                    subtask, stage_processor.subtask_graph
                )
=======
                if subtask.subtask_id not in stage_processor.decref_subtask:
                    stage_processor.decref_subtask.add(subtask.subtask_id)
                    yield self._decref_input_subtasks(
                        subtask, stage_processor.subtask_graph
                    )

>>>>>>> bacb2b53
            except:  # noqa: E722  # nosec  # pylint: disable=bare-except  # pragma: no cover
                logger.debug(
                    "Decref input subtasks for subtask %s failed.", subtask.subtask_id
                )
                _, err, tb = sys.exc_info()
                if subtask_result.status not in (
                    SubtaskStatus.errored,
                    SubtaskStatus.cancelled,
                ):
                    subtask_result.status = SubtaskStatus.errored
                    subtask_result.error = err
                    subtask_result.traceback = tb
            await stage_processor.set_subtask_result(subtask_result, band=band)

    def is_done(self) -> bool:
        for processor in self._task_id_to_processor.values():
            if not processor.is_done():
                return False
        return True<|MERGE_RESOLUTION|>--- conflicted
+++ resolved
@@ -873,20 +873,14 @@
                 # Since every worker will call supervisor to set subtask result,
                 # we need to release actor lock to make `decref_chunks` parallel to avoid blocking
                 # other `set_subtask_result` calls.
-<<<<<<< HEAD
                 # If speculative execution enabled, concurrent subtasks may got error since input chunks may
                 # got deleted. But it's OK because the current subtask run has succeed.
-                yield self._decref_input_subtasks(
-                    subtask, stage_processor.subtask_graph
-                )
-=======
                 if subtask.subtask_id not in stage_processor.decref_subtask:
                     stage_processor.decref_subtask.add(subtask.subtask_id)
                     yield self._decref_input_subtasks(
                         subtask, stage_processor.subtask_graph
                     )
 
->>>>>>> bacb2b53
             except:  # noqa: E722  # nosec  # pylint: disable=bare-except  # pragma: no cover
                 logger.debug(
                     "Decref input subtasks for subtask %s failed.", subtask.subtask_id
