# Copyright 1999-2021 Alibaba Group Holding Ltd.
#
# Licensed under the Apache License, Version 2.0 (the "License");
# you may not use this file except in compliance with the License.
# You may obtain a copy of the License at
#
#      http://www.apache.org/licenses/LICENSE-2.0
#
# Unless required by applicable law or agreed to in writing, software
# distributed under the License is distributed on an "AS IS" BASIS,
# WITHOUT WARRANTIES OR CONDITIONS OF ANY KIND, either express or implied.
# See the License for the specific language governing permissions and
# limitations under the License.

from abc import ABC, abstractmethod
from dataclasses import dataclass
from typing import List, Dict, Any, Type, Union

from ....core import ChunkGraph, Chunk, TileContext
from ....core.operand.shuffle import ShuffleType
from ....resource import Resource
from ....typing import BandType
from ....utils import merge_dict
from ...subtask import SubtaskGraph, SubtaskResult


class ExecutionConfig:
    """
    The config for execution backends.

    This class should ONLY provide the APIs for the parts other than
    just the execution. Each backend may have a different implementation
    of the API.

    If some configuration is for a specific backend. They should be in
    the backend config. e.g. `get_mars_special_config()` should be in
    the `MarsExecutionConfig`.
    """

    name = None

    def __init__(self, config: Dict):
        """
        An example of config:
        {
            "backend": "mars",
            "mars": {
                "n_worker": 1,
                "n_cpu": 2,
                ...
            },
        }
        """
        self._config = config

    def merge_from(self, execution_config: "ExecutionConfig") -> "ExecutionConfig":
        assert isinstance(execution_config, ExecutionConfig)
        assert self.backend == execution_config.backend
        merge_dict(
            self._config,
            execution_config.get_config_dict(),
        )
        return self

    @property
    def backend(self) -> str:
        """The backend from config."""
        return self._config["backend"]

    def get_config_dict(self) -> Dict:
        """Get the execution config dict."""
        return self._config

    @abstractmethod
    def get_deploy_band_resources(self) -> List[Dict[str, Resource]]:
        """Get the band resources for deployment."""

    @abstractmethod
    def get_shuffle_type(self) -> ShuffleType:
        """Get shuffle type for shuffle execution"""

    @classmethod
    def from_config(cls, config: Dict, backend: str = None) -> "ExecutionConfig":
        """Construct an execution config instance from config."""
        execution_config = config["task"]["execution_config"]
        return cls.from_execution_config(execution_config, backend)

    @classmethod
    def from_execution_config(
        cls, execution_config: Union[Dict, "ExecutionConfig"], backend: str = None
    ) -> "ExecutionConfig":
        """Construct an execution config instance from execution config."""
        if isinstance(execution_config, ExecutionConfig):
            assert backend is None
            return execution_config
        if backend is not None:
            name = execution_config["backend"] = backend
        else:
            name = execution_config.setdefault("backend", "mars")
        config_cls = _name_to_config_cls[name]
        return config_cls(execution_config)

    @classmethod
    def from_params(
        cls,
        backend: str,
        n_worker: int,
        n_cpu: int,
        mem_bytes: int = 0,
        cuda_devices: List[List[int]] = None,
        **kwargs,
    ) -> "ExecutionConfig":
        """Construct an execution config instance from params."""
        execution_config = {
            "backend": backend,
            backend: dict(
                {
                    "n_worker": n_worker,
                    "n_cpu": n_cpu,
                    "mem_bytes": mem_bytes,
                    "cuda_devices": cuda_devices,
                },
                **kwargs,
            ),
        }
        return cls.from_execution_config(execution_config)


_name_to_config_cls: Dict[str, Type[ExecutionConfig]] = {}


def register_config_cls(config_cls: Type[ExecutionConfig]):
    _name_to_config_cls[config_cls.name] = config_cls
    return config_cls


@dataclass
class ExecutionChunkResult:
    meta: Dict  # The chunk meta for iterative tiling.
    context: Any  # The context info, e.g. ray.ObjectRef.


class TaskExecutor(ABC):
    name = None

    @classmethod
    @abstractmethod
    async def create(
        cls,
        config: Union[Dict, ExecutionConfig],
        *,
        session_id: str,
        address: str,
        task,
        tile_context: TileContext,
        **kwargs,
    ) -> "TaskExecutor":
        backend_config = ExecutionConfig.from_execution_config(config)
        executor_cls = _name_to_task_executor_cls[backend_config.backend]
        if executor_cls.create.__func__ is TaskExecutor.create.__func__:
            raise NotImplementedError(
                f"The {executor_cls} should implement the abstract classmethod `create`."
            )
        return await executor_cls.create(
            backend_config,
            session_id=session_id,
            address=address,
            task=task,
            tile_context=tile_context,
            **kwargs,
        )

<<<<<<< HEAD
    @abstractmethod
    def get_execution_config(self) -> ExecutionConfig:
        """Return execution config."""
=======
    def destroy(self):
        """Destroy the executor."""
>>>>>>> bc37acfb

    async def __aenter__(self):
        """Called when begin to execute the task."""

    @abstractmethod
    async def execute_subtask_graph(
        self,
        stage_id: str,
        subtask_graph: SubtaskGraph,
        chunk_graph: ChunkGraph,
        tile_context: TileContext,
        context: Any = None,
    ) -> Dict[Chunk, ExecutionChunkResult]:
        """Execute a subtask graph and returns result."""

    async def __aexit__(self, exc_type, exc_val, exc_tb):
        """Called when finish the task."""

    @abstractmethod
    async def get_available_band_resources(self) -> Dict[BandType, Resource]:
        """Get available band resources."""

    @abstractmethod
    async def get_progress(self) -> float:
        """Get the execution progress."""

    @abstractmethod
    async def cancel(self):
        """Cancel execution."""

    # The following APIs are for compatible with mars backend, they
    # will be removed as soon as possible.
    async def set_subtask_result(self, subtask_result: SubtaskResult):
        """Set the subtask result."""

    def get_stage_processors(self):
        """Get stage processors."""


_name_to_task_executor_cls: Dict[str, Type[TaskExecutor]] = {}


def register_executor_cls(executor_cls: Type[TaskExecutor]):
    _name_to_task_executor_cls[executor_cls.name] = executor_cls
    return executor_cls


class Fetcher:
    """The data fetcher for execution backends."""

    name = None
    required_meta_keys = ()  # The required meta keys.

    @abstractmethod
    def __init__(self, **kwargs):
        pass

    @abstractmethod
    async def append(self, chunk_key: str, chunk_meta: Dict, conditions: List = None):
        """Append chunk key and related infos."""

    @abstractmethod
    async def get(self):
        """Get all the data of appended chunk keys."""

    @classmethod
    def create(cls, backend: str, **kwargs) -> "Fetcher":
        fetcher_cls = _name_to_fetcher_cls[backend]
        return fetcher_cls(**kwargs)


_name_to_fetcher_cls: Dict[str, Type[Fetcher]] = {}


def register_fetcher_cls(fetcher_cls: Type[Fetcher]):
    _name_to_fetcher_cls[fetcher_cls.name] = fetcher_cls
    return fetcher_cls<|MERGE_RESOLUTION|>--- conflicted
+++ resolved
@@ -170,14 +170,12 @@
             **kwargs,
         )
 
-<<<<<<< HEAD
     @abstractmethod
     def get_execution_config(self) -> ExecutionConfig:
         """Return execution config."""
-=======
+
     def destroy(self):
         """Destroy the executor."""
->>>>>>> bc37acfb
 
     async def __aenter__(self):
         """Called when begin to execute the task."""
