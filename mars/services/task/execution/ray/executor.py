# Copyright 1999-2021 Alibaba Group Holding Ltd.
#
# Licensed under the Apache License, Version 2.0 (the "License");
# you may not use this file except in compliance with the License.
# You may obtain a copy of the License at
#
#      http://www.apache.org/licenses/LICENSE-2.0
#
# Unless required by applicable law or agreed to in writing, software
# distributed under the License is distributed on an "AS IS" BASIS,
# WITHOUT WARRANTIES OR CONDITIONS OF ANY KIND, either express or implied.
# See the License for the specific language governing permissions and
# limitations under the License.

import asyncio
import logging
<<<<<<< HEAD

from dataclasses import dataclass
from typing import Dict, Any, Set, Optional

=======
import operator
import sys
from dataclasses import dataclass
from typing import List, Dict, Any, Set, Callable
>>>>>>> 6ffc7b90
from .....core import ChunkGraph, Chunk, TileContext
from .....core.context import set_context
from .....core.operand import (
    Fetch,
    Fuse,
    VirtualOperand,
    MapReduceOperand,
    execute,
    OperandStage,
)
from .....core.operand.fetch import PushShuffle, FetchShuffle
from .....lib.aio import alru_cache
from .....lib.ordered_set import OrderedSet
from .....resource import Resource
from .....serialization import serialize, deserialize
from .....typing import BandType
from .....utils import (
    calc_data_size,
    lazy_import,
    get_chunk_params,
    ensure_coverage,
    log_exception_wrapper,
)
from ....lifecycle.api import LifecycleAPI
from ....meta.api import MetaAPI
from ....ray_utils import _ray_export_once
from ....subtask import Subtask, SubtaskGraph
from ....subtask.utils import iter_output_data
from ...core import Task
from ..api import (
    TaskExecutor,
    ExecutionChunkResult,
    register_executor_cls,
)
from .config import RayExecutionConfig, IN_RAY_CI
from .context import (
    RayExecutionContext,
    RayExecutionWorkerContext,
    RayRemoteObjectManager,
)
from .shuffle import ShuffleManager

ray = lazy_import("ray")
logger = logging.getLogger(__name__)


@dataclass
class _RayChunkMeta:
    memory_size: int


class RayTaskState(RayRemoteObjectManager):
    @classmethod
    def _gen_name(cls, task_id: str):
        return f"{cls.__name__}_{task_id}"

    @classmethod
    def get_handle(cls, task_id: str):
        """Get the RayTaskState actor handle."""
        name = cls._gen_name(task_id)
        logger.info("Getting %s handle.", name)
        return ray.get_actor(name)

    @classmethod
    def create(cls, task_id: str):
        """Create a RayTaskState actor."""
        name = cls._gen_name(task_id)
        logger.info("Creating %s.", name)
        return ray.remote(cls).options(name=name).remote()


_optimize_physical = None


def _optimize_subtask_graph(subtask_graph):
    global _optimize_physical

    if _optimize_physical is None:
        from .....optimization.physical import optimize as _optimize_physical
    return _optimize_physical(subtask_graph)


async def _cancel_ray_task(obj_ref, kill_timeout: int = 3):
    await asyncio.to_thread(ray.cancel, obj_ref, force=False)
    try:
        await asyncio.to_thread(ray.get, obj_ref, timeout=kill_timeout)
    except ray.exceptions.TaskCancelledError:  # pragma: no cover
        logger.info("Cancel ray task %s successfully.", obj_ref)
    except BaseException as e:
        logger.info(
            "Failed to cancel ray task %s with exception %s, "
            "force cancel the task by killing the worker.",
            e,
            obj_ref,
        )
        await asyncio.to_thread(ray.cancel, obj_ref, force=True)


def execute_subtask(
    task_id: str,
    subtask_id: str,
    subtask_chunk_graph: ChunkGraph,
    output_meta_keys: Set[str],
    *inputs,
):
    """The function used for execute subtask in ray task.
    If subtask is shuffle mapper, no chunk meta will be returner, otherwise return chunk mata."""
    ensure_coverage()
    subtask_chunk_graph = deserialize(*subtask_chunk_graph)
<<<<<<< HEAD
    subtask_digraph = subtask_chunk_graph.to_dot()
    logger.info(
        "Begin to execute subtask %s with graph %s.", subtask_id, subtask_digraph
=======
    # inputs = [i[1] for i in inputs]
    context = RayExecutionWorkerContext(
        lambda: RayTaskState.get_handle(task_id), zip(input_keys, inputs)
>>>>>>> 6ffc7b90
    )
    # optimize chunk graph.
    subtask_chunk_graph = _optimize_subtask_graph(subtask_chunk_graph)
    start_chunks = list(subtask_chunk_graph.iter_indep())
    maybe_mapper_chunk = subtask_chunk_graph.result_chunks[0]
    is_mapper = (
        isinstance(maybe_mapper_chunk.op, MapReduceOperand)
        and maybe_mapper_chunk.op.stage == OperandStage.map
    )
    if isinstance(start_chunks[0].op, PushShuffle):
        assert len(start_chunks) == 1, start_chunks
        # the subtask is a reducer subtask
        n_mapper = len(inputs)
        # some reducer may have multiple output chunks, see `PSRSshuffle._execute_reduce` and
        # https://user-images.githubusercontent.com/12445254/168569524-f09e42a7-653a-4102-bdf0-cc1631b3168d.png
        reducer_chunks = subtask_chunk_graph.successors(start_chunks[0])
        reducer_operands = set(c.op for c in reducer_chunks)
        assert len(reducer_operands) == 1, (
            reducer_operands,
            reducer_chunks,
            subtask_digraph,
        )
        reducer_operand = reducer_chunks[0].op
        reducer_index = reducer_operand.reducer_index
        # mock input keys, keep this in sync with `MapReducerOperand#_iter_mapper_key_idx_pairs`
        input_keys = [(i, reducer_index) for i in range(n_mapper)]
    else:
        input_keys = [c.key for c in start_chunks if isinstance(c.op, Fetch)]
    context = RayExecutionWorkerContext(
        RayTaskState.gen_name(task_id), zip(input_keys, inputs)
    )

    for chunk in subtask_chunk_graph.topological_iter():
        if chunk.key not in context:
            wrapped_execute = log_exception_wrapper(
                execute,
                "Execute operand %s of graph %s failed.",
                chunk.op,
                subtask_digraph,
            )
            wrapped_execute(context, chunk.op)

    # For non-mapper subtask, output context is chunk key to results.
    # For mapper subtasks, output context is data key to results.
    # `iter_output_data` must ensure values order since we only return values.
    output = {
        key: data for key, data, _ in iter_output_data(subtask_chunk_graph, context)
    }
    output_values = []
    if output_meta_keys:
        assert not is_mapper
        output_meta = {}
        # for non-shuffle subtask, record meta in supervisor.
        for chunk in subtask_chunk_graph.result_chunks:
            chunk_key = chunk.key
            if chunk_key in output_meta_keys and chunk_key not in output_meta:
                if isinstance(chunk.op, Fuse):
                    # fuse op
                    chunk = chunk.chunk
                data = context[chunk_key]
                memory_size = calc_data_size(data)
                output_meta[chunk_key] = get_chunk_params(chunk), memory_size
        assert len(output_meta_keys) == len(output_meta)
        output_values.append(output_meta)
    output_values.extend(output.values())

    # assert output keys order consistent
    output_keys = output.keys()
    if is_mapper:
        chunk_keys, reducer_indices = zip(*output_keys)
        assert len(set(chunk_keys)) == 1, chunk_keys
        assert sorted(reducer_indices) == list(reducer_indices), (
            reducer_indices,
            sorted(reducer_indices),
        )
    else:
        expect_output_keys, _, _ = _get_subtask_out_info(
            subtask_chunk_graph, None, None
        )
        assert expect_output_keys == output_keys, (expect_output_keys, output_keys)

    logger.info("Finish executing subtask %s.", subtask_id)
    return output_values[0] if len(output_values) == 1 else output_values


def _get_subtask_out_info(
    subtask_chunk_graph: ChunkGraph,
    subtask: Optional[Subtask],
    shuffle_manager: Optional[ShuffleManager],
):
    # output_keys might be duplicate in chunk graph, use dict to deduplicate.
    # output_keys order should be consistent with remote `execute_subtask`,
    # dict can preserve insert order.
    output_keys = {}
    for chunk in subtask_chunk_graph.result_chunks:
        if isinstance(
            chunk.op, VirtualOperand
        ):  # FIXME(chaokunyang) no need to check this?
            continue
        elif (
            isinstance(chunk.op, MapReduceOperand)
            and chunk.op.stage == OperandStage.map
        ):
            assert (
                len(subtask_chunk_graph.result_chunks) == 1
            ), subtask_chunk_graph.result_chunks
            n_reducer = shuffle_manager.get_n_reducers(subtask)
            return set(), n_reducer, True
        else:
            output_keys[chunk.key] = 1
    return output_keys.keys(), len(output_keys), False


@register_executor_cls
class RayTaskExecutor(TaskExecutor):
    name = "ray"

    def __init__(
        self,
        config: RayExecutionConfig,
        task: Task,
        tile_context: TileContext,
        task_context: Dict[str, "ray.ObjectRef"],
        task_chunks_meta: Dict[str, _RayChunkMeta],
        lifecycle_api: LifecycleAPI,
        meta_api: MetaAPI,
    ):
        self._config = config
        self._task = task
        self._tile_context = tile_context
        self._task_context = task_context
        self._task_chunks_meta = task_chunks_meta
        self._ray_executor = self._get_ray_executor()

        # api
        self._lifecycle_api = lifecycle_api
        self._meta_api = meta_api

        self._available_band_resources = None

        # For progress and task cancel
        self._pre_all_stages_progress = 0.0
        self._pre_all_stages_tile_progress = 0.0
        self._cur_stage_progress = 0.0
        self._cur_stage_tile_progress = 0.0
        self._cur_stage_first_output_object_ref_to_subtask = dict()
        self._execute_subtask_graph_aiotask = None
        self._cancelled = False

    @classmethod
    async def create(
        cls,
        config: RayExecutionConfig,
        *,
        session_id: str,
        address: str,
        task: Task,
        tile_context: TileContext,
        **kwargs,
    ) -> "RayTaskExecutor":
        lifecycle_api, meta_api = await cls._get_apis(session_id, address)
<<<<<<< HEAD
        task_state_actor = (
            _ray_export_once(RayTaskState)
            .options(name=RayTaskState.gen_name(task.task_id))
            .remote()
        )
=======
>>>>>>> 6ffc7b90
        task_context = {}
        task_chunks_meta = {}

        executor = cls(
            config,
            task,
            tile_context,
            task_context,
            task_chunks_meta,
            lifecycle_api,
            meta_api,
        )
        available_band_resources = await executor.get_available_band_resources()
        worker_addresses = list(
            map(operator.itemgetter(0), available_band_resources.keys())
        )
        if config.create_task_state_actor_as_needed():
            create_task_state_actor = lambda: RayTaskState.create(  # noqa: E731
                task_id=task.task_id
            )
        else:
            actor_handle = RayTaskState.create(task_id=task.task_id)
            create_task_state_actor = lambda: actor_handle  # noqa: E731
        await cls._init_context(
            config,
            task_context,
            task_chunks_meta,
            create_task_state_actor,
            worker_addresses,
            session_id,
            address,
        )
        return executor

    # noinspection DuplicatedCode
    def destroy(self):
        self._config = None
        self._task = None
        self._tile_context = None
        self._task_context = None
        self._task_chunks_meta = None
        self._ray_executor = None

        # api
        self._lifecycle_api = None
        self._meta_api = None

        self._available_band_resources = None

        # For progress and task cancel
        self._pre_all_stages_progress = 1.0
        self._pre_all_stages_tile_progress = 1.0
        self._cur_stage_progress = 1.0
        self._cur_stage_tile_progress = 1.0
        self._cur_stage_first_output_object_ref_to_subtask = dict()
        self._execute_subtask_graph_aiotask = None
        self._cancelled = None

    @classmethod
    @alru_cache(cache_exceptions=False)
    async def _get_apis(cls, session_id: str, address: str):
        return await asyncio.gather(
            LifecycleAPI.create(session_id, address),
            MetaAPI.create(session_id, address),
        )

    @staticmethod
    def _get_ray_executor():
        return _ray_export_once(execute_subtask)

    @classmethod
    async def _init_context(
        cls,
        config: RayExecutionConfig,
        task_context: Dict[str, "ray.ObjectRef"],
        task_chunks_meta: Dict[str, _RayChunkMeta],
        create_task_state_actor: Callable[[], "ray.actor.ActorHandle"],
        worker_addresses: List[str],
        session_id: str,
        address: str,
    ):
        loop = asyncio.get_running_loop()
        context = RayExecutionContext(
            config,
            task_context,
            task_chunks_meta,
            worker_addresses,
            create_task_state_actor,
            session_id,
            address,
            address,
            address,
            loop=loop,
        )
        await context.init()
        set_context(context)

    async def execute_subtask_graph(
        self,
        stage_id: str,
        subtask_graph: SubtaskGraph,
        chunk_graph: ChunkGraph,
        tile_context: TileContext,
        context: Any = None,
    ) -> Dict[Chunk, ExecutionChunkResult]:
        if self._cancelled is True:  # pragma: no cover
            raise asyncio.CancelledError()
        logger.info("Stage %s start.", stage_id)
        # Make sure each stage use a clean dict.
        self._cur_stage_first_output_object_ref_to_subtask = dict()

        def _on_monitor_aiotask_done(fut):
            # Print the error of monitor task.
            try:
                fut.result()
            except asyncio.CancelledError:
                pass
            except Exception:  # pragma: no cover
                logger.exception(
                    "The monitor task of stage %s is done with exception.", stage_id
                )
                if IN_RAY_CI:  # pragma: no cover
                    logger.warning(
                        "The process will be exit due to the monitor task exception "
                        "when MARS_CI_BACKEND=ray."
                    )
                    sys.exit(-1)

        result_meta_keys = {
            chunk.key
            for chunk in chunk_graph.result_chunks
            if not isinstance(chunk.op, Fetch)
        }
        # Create a monitor task to update progress and collect garbage.
        monitor_aiotask = asyncio.create_task(
            self._update_progress_and_collect_garbage(
                stage_id,
                subtask_graph,
                result_meta_keys,
                self._config.get_subtask_monitor_interval(),
            )
        )
        monitor_aiotask.add_done_callback(_on_monitor_aiotask_done)

        def _on_execute_aiotask_done(_):
            # Make sure the monitor task is cancelled.
            monitor_aiotask.cancel()
            # Just use `self._cur_stage_tile_progress` as current stage progress
            # because current stage is completed, its progress is 1.0.
            self._cur_stage_progress = 1.0
            self._pre_all_stages_progress += self._cur_stage_tile_progress

        self._execute_subtask_graph_aiotask = asyncio.current_task()
        self._execute_subtask_graph_aiotask.add_done_callback(_on_execute_aiotask_done)

        task_context = self._task_context
        output_meta_object_refs = []
        self._pre_all_stages_tile_progress = (
            self._pre_all_stages_tile_progress + self._cur_stage_tile_progress
        )
        self._cur_stage_tile_progress = (
            self._tile_context.get_all_progress() - self._pre_all_stages_tile_progress
        )
        logger.info("Submitting %s subtasks of stage %s.", len(subtask_graph), stage_id)
<<<<<<< HEAD
        result_meta_keys = {
            chunk.key
            for chunk in chunk_graph.result_chunks
            if not isinstance(chunk.op, Fetch)
        }
        shuffle_manager = ShuffleManager(subtask_graph)
=======
>>>>>>> 6ffc7b90
        subtask_max_retries = self._config.get_subtask_max_retries()
        for subtask in subtask_graph.topological_iter():
            if subtask.virtual:
                continue
            subtask_chunk_graph = subtask.chunk_graph
            input_object_refs = await self._load_subtask_inputs(
                stage_id, subtask, task_context, shuffle_manager
            )
            # can't use `subtask_graph.count_successors(subtask) == 0` to check whether output meta,
            # because a subtask can have some outputs which is dependent by downstream, but other outputs are not.
            # see https://user-images.githubusercontent.com/12445254/168484663-a4caa3f4-0ccc-4cd7-bf20-092356815073.png
            output_keys, out_count, is_shuffle_mapper = _get_subtask_out_info(
                subtask_chunk_graph, subtask, shuffle_manager
            )
            subtask_output_meta_keys = result_meta_keys & output_keys
            if is_shuffle_mapper:
                # shuffle meta won't be recorded in meta service.
                output_count = out_count
            else:
                output_count = out_count + bool(subtask_output_meta_keys)
            subtask_max_retries = (
                self._config.subtask_max_retries if subtask.retryable else 0
            )
            output_object_refs = self._ray_executor.options(
                num_returns=output_count, max_retries=max_retries
            ).remote(
                subtask.task_id,
                subtask.subtask_id,
                serialize(subtask_chunk_graph),
                subtask_output_meta_keys,
                *input_object_refs,
            )
            if output_count == 0:
                continue
            elif output_count == 1:
                output_object_refs = [output_object_refs]
<<<<<<< HEAD
            self._cur_stage_output_object_refs.extend(output_object_refs)
            if subtask_output_meta_keys:
                assert not is_shuffle_mapper
=======
            self._cur_stage_first_output_object_ref_to_subtask[
                output_object_refs[0]
            ] = subtask
            if output_meta_keys:
>>>>>>> 6ffc7b90
                meta_object_ref, *output_object_refs = output_object_refs
                # TODO(fyrestone): Fetch(not get) meta object here.
                output_meta_object_refs.append(meta_object_ref)
            if is_shuffle_mapper:
                shuffle_manager.add_mapper_output_refs(subtask, output_object_refs)
            else:
                subtask_outputs = zip(output_keys, output_object_refs)
                task_context.update(subtask_outputs)
        logger.info("Submitted %s subtasks of stage %s.", len(subtask_graph), stage_id)

        key_to_meta = {}
        if len(output_meta_object_refs) > 0:
            # TODO(fyrestone): Optimize update meta by fetching partial meta.
            meta_count = len(output_meta_object_refs)
            logger.info("Getting %s metas of stage %s.", meta_count, stage_id)
            meta_list = await asyncio.gather(*output_meta_object_refs)
            for meta in meta_list:
                for key, (params, memory_size) in meta.items():
                    key_to_meta[key] = params
                    self._task_chunks_meta[key] = _RayChunkMeta(memory_size=memory_size)
            assert len(key_to_meta) == len(result_meta_keys)
            logger.info("Got %s metas of stage %s.", meta_count, stage_id)

        chunk_to_meta = {}
        # ray.wait requires the object ref list is unique.
        output_object_refs = set()
        for chunk in chunk_graph.result_chunks:
            chunk_key = chunk.key
            object_ref = task_context[chunk_key]
            output_object_refs.add(object_ref)
            chunk_params = key_to_meta.get(chunk_key)
            if chunk_params is not None:
                chunk_to_meta[chunk] = ExecutionChunkResult(chunk_params, object_ref)

        logger.info("Waiting for stage %s complete.", stage_id)
        # Patched the asyncio.to_thread for Python < 3.9 at mars/lib/aio/__init__.py
        await asyncio.to_thread(ray.wait, list(output_object_refs), fetch_local=False)

        logger.info("Stage %s is complete.", stage_id)
        return chunk_to_meta

    async def __aexit__(self, exc_type, exc_val, exc_tb):
        if exc_type is not None:
            try:
                await self.cancel()
            except BaseException:  # noqa: E722  # nosec  # pylint: disable=bare-except
                pass
            return

        # Update info if no exception occurs.
        tileable_keys = []
        update_metas = []
        update_lifecycles = []
        for tileable in self._task.tileable_graph.result_tileables:
            tileable_keys.append(tileable.key)
            tileable = tileable.data if hasattr(tileable, "data") else tileable
            chunk_keys = []
            for chunk in self._tile_context[tileable].chunks:
                chunk_key = chunk.key
                chunk_keys.append(chunk_key)
                if chunk_key in self._task_context:
                    # Some tileable graph may have result chunks that not be executed,
                    # for example:
                    # r, b = cut(series, bins, retbins=True)
                    #     r_result = r.execute().fetch()
                    #     b_result = b.execute().fetch() <- This is the case
                    object_ref = self._task_context[chunk_key]
                    chunk_meta = self._task_chunks_meta[chunk_key]
                    update_metas.append(
                        self._meta_api.set_chunk_meta.delay(
                            chunk,
                            bands=[],
                            object_ref=object_ref,
                            memory_size=chunk_meta.memory_size,
                        )
                    )
                update_lifecycles.append(
                    self._lifecycle_api.track.delay(tileable.key, chunk_keys)
                )
        await self._meta_api.set_chunk_meta.batch(*update_metas)
        await self._lifecycle_api.track.batch(*update_lifecycles)
        await self._lifecycle_api.incref_tileables(tileable_keys)

    async def get_available_band_resources(self) -> Dict[BandType, Resource]:
        if self._available_band_resources is None:
            band_resources = self._config.get_band_resources()
            virtual_band_resources = {}
            idx = 0
            for band_resource in band_resources:
                for band, resource in band_resource.items():
                    virtual_band_resources[
                        (f"ray_virtual_address_{idx}:0", band)
                    ] = resource
                    idx += 1
            self._available_band_resources = virtual_band_resources

        return self._available_band_resources

    async def get_progress(self) -> float:
        """Get the execution progress."""
        return self._cur_stage_progress

    async def cancel(self):
        """
        Cancel the task execution.

        1. Try to cancel the `execute_subtask_graph`
        2. Try to cancel the submitted subtasks by `ray.cancel`
        """
        logger.info("Start to cancel task %s.", self._task)
        if self._task is None or self._cancelled is True:
            return
        self._cancelled = True
        if self._execute_subtask_graph_aiotask is not None:
            self._execute_subtask_graph_aiotask.cancel()
        timeout = self._config.get_subtask_cancel_timeout()
        to_be_cancelled_coros = [
            _cancel_ray_task(object_ref, timeout)
            for object_ref in self._cur_stage_first_output_object_ref_to_subtask.keys()
        ]
        await asyncio.gather(*to_be_cancelled_coros)

    async def _load_subtask_inputs(
        self,
        stage_id: str,
        subtask: Subtask,
        context: Dict,
        shuffle_manager: ShuffleManager,
    ):
        """
        Load input object refs of subtask from context.

        It updates the context if the input object refs are fetched from
        the meta service.
        """
        input_object_refs = []
        key_to_get_meta = {}
        # for non-shuffle chunks, chunk key will be used for indexing object refs.
        # for shuffle chunks, mapper subtasks will have only one mapper chunk, and all outputs for mapper
        # subtask will be shuffle blocks, the downstream reducers will receive inputs in the mappers order.
        start_chunks = list(subtask.chunk_graph.iter_indep())
        for index, start_chunk in enumerate(start_chunks):
            if isinstance(start_chunk.op, Fetch):
                # don't skip `pure_depend_keys`, otherwise pure_depend subtask execution order can't be ensured,
                # since those ray tasks don't has dependencies on other subtasks.
                chunk_key = start_chunk.key
                if chunk_key in context:
                    input_object_refs.append(context[chunk_key])
                else:
                    input_object_refs.append(None)
                    key_to_get_meta[index] = self._meta_api.get_chunk_meta.delay(
                        chunk_key, fields=["object_refs"]
                    )
            elif isinstance(start_chunk.op, PushShuffle):
                assert len(start_chunks) == 1, start_chunks
                # shuffle meta won't be recorded in meta service, query it from shuffle manager.
                return shuffle_manager.get_reducer_input_refs(subtask)
            else:
                assert not isinstance(start_chunk.op, FetchShuffle), start_chunk

        if key_to_get_meta:
            logger.info(
                "Fetch %s metas and update context of stage %s.",
                len(key_to_get_meta),
                stage_id,
            )
            meta_list = await self._meta_api.get_chunk_meta.batch(
                *key_to_get_meta.values()
            )
            for index, meta in zip(key_to_get_meta.keys(), meta_list):
                object_ref = meta["object_refs"][0]
<<<<<<< HEAD
                input_object_refs[index] = object_ref
                context[start_chunks[index].key] = object_ref
        return input_object_refs
=======
                key_to_input[key] = object_ref
                context[key] = object_ref
        return key_to_input

    @staticmethod
    def _get_subtask_output_keys(chunk_graph: ChunkGraph):
        output_keys = {}
        for chunk in chunk_graph.results:
            if isinstance(chunk.op, VirtualOperand):
                continue
            elif isinstance(chunk.op, MapReduceOperand):
                # TODO(fyrestone): Handle shuffle operands.
                raise NotImplementedError(
                    "The shuffle operands are not supported by the ray executor."
                )
            else:
                output_keys[chunk.key] = 1
        return output_keys.keys()

    async def _update_progress_and_collect_garbage(
        self,
        stage_id: str,
        subtask_graph: SubtaskGraph,
        result_meta_keys: Set[str],
        interval_seconds: float,
    ):
        object_ref_to_subtask = self._cur_stage_first_output_object_ref_to_subtask
        total = len(subtask_graph)
        completed_subtasks = OrderedSet()

        def gc():
            """
            Consume the completed subtasks and collect garbage.

            GC the output object refs of the subtask which successors are submitted
            (not completed as above) can reduce the memory peaks, but we can't cancel
            and rerun slow subtasks because the input object refs of running subtasks
            may be deleted.
            """
            i = 0
            gc_subtasks = set()

            while i < total:
                while i >= len(completed_subtasks):
                    yield
                # Iterate the completed subtasks once.
                subtask = completed_subtasks[i]
                i += 1
                logger.debug("GC[stage=%s]: %s", stage_id, subtask)

                # Note: There may be a scenario in which delayed gc occurs.
                # When a subtask has more than one predecessor, like A, B,
                # and in the `for ... in ...` loop we get A firstly while
                # B's successors are completed, A's not. Then we cannot remove
                # B's results chunks before A's.
                for pred in subtask_graph.iter_predecessors(subtask):
                    if pred in gc_subtasks:
                        continue
                    while not all(
                        succ in completed_subtasks
                        for succ in subtask_graph.iter_successors(pred)
                    ):
                        yield
                    for chunk in pred.chunk_graph.results:
                        chunk_key = chunk.key
                        # We need to check the GC chunk key is not in the
                        # result meta keys, because there are some special
                        # cases that the result meta keys are not the leaves.
                        #
                        # example: test_cut_execution
                        if chunk_key not in result_meta_keys:
                            logger.debug("GC[stage=%s]: %s", stage_id, chunk)
                            self._task_context.pop(chunk_key, None)
                    gc_subtasks.add(pred)

            # TODO(fyrestone): Check the remaining self._task_context.keys()
            # in the result subtasks

        collect_garbage = gc()

        while len(completed_subtasks) < total:
            if len(object_ref_to_subtask) <= 0:  # pragma: no cover
                await asyncio.sleep(interval_seconds)

            # Only wait for unready subtask object refs.
            ready_objects, _ = await asyncio.to_thread(
                ray.wait,
                list(object_ref_to_subtask.keys()),
                num_returns=len(object_ref_to_subtask),
                timeout=0,
                fetch_local=False,
            )
            if len(ready_objects) == 0:
                await asyncio.sleep(interval_seconds)
                continue

            # Pop the completed subtasks from object_ref_to_subtask.
            completed_subtasks.update(map(object_ref_to_subtask.pop, ready_objects))
            # Update progress.
            stage_progress = (
                len(completed_subtasks) / total * self._cur_stage_tile_progress
            )
            self._cur_stage_progress = self._pre_all_stages_progress + stage_progress
            # Collect garbage, use `for ... in ...` to avoid raising StopIteration.
            for _ in collect_garbage:
                break
            # Fast to next loop and give it a chance to update object_ref_to_subtask.
            await asyncio.sleep(0)
>>>>>>> 6ffc7b90
<|MERGE_RESOLUTION|>--- conflicted
+++ resolved
@@ -14,17 +14,13 @@
 
 import asyncio
 import logging
-<<<<<<< HEAD
-
-from dataclasses import dataclass
-from typing import Dict, Any, Set, Optional
-
-=======
+
 import operator
 import sys
 from dataclasses import dataclass
+from typing import Dict, Any, Set, Optional
+
 from typing import List, Dict, Any, Set, Callable
->>>>>>> 6ffc7b90
 from .....core import ChunkGraph, Chunk, TileContext
 from .....core.context import set_context
 from .....core.operand import (
@@ -134,15 +130,9 @@
     If subtask is shuffle mapper, no chunk meta will be returner, otherwise return chunk mata."""
     ensure_coverage()
     subtask_chunk_graph = deserialize(*subtask_chunk_graph)
-<<<<<<< HEAD
     subtask_digraph = subtask_chunk_graph.to_dot()
     logger.info(
         "Begin to execute subtask %s with graph %s.", subtask_id, subtask_digraph
-=======
-    # inputs = [i[1] for i in inputs]
-    context = RayExecutionWorkerContext(
-        lambda: RayTaskState.get_handle(task_id), zip(input_keys, inputs)
->>>>>>> 6ffc7b90
     )
     # optimize chunk graph.
     subtask_chunk_graph = _optimize_subtask_graph(subtask_chunk_graph)
@@ -172,7 +162,7 @@
     else:
         input_keys = [c.key for c in start_chunks if isinstance(c.op, Fetch)]
     context = RayExecutionWorkerContext(
-        RayTaskState.gen_name(task_id), zip(input_keys, inputs)
+        lambda: RayTaskState.get_handle(task_id), zip(input_keys, inputs)
     )
 
     for chunk in subtask_chunk_graph.topological_iter():
@@ -304,14 +294,11 @@
         **kwargs,
     ) -> "RayTaskExecutor":
         lifecycle_api, meta_api = await cls._get_apis(session_id, address)
-<<<<<<< HEAD
         task_state_actor = (
             _ray_export_once(RayTaskState)
             .options(name=RayTaskState.gen_name(task.task_id))
             .remote()
         )
-=======
->>>>>>> 6ffc7b90
         task_context = {}
         task_chunks_meta = {}
 
@@ -476,15 +463,12 @@
             self._tile_context.get_all_progress() - self._pre_all_stages_tile_progress
         )
         logger.info("Submitting %s subtasks of stage %s.", len(subtask_graph), stage_id)
-<<<<<<< HEAD
         result_meta_keys = {
             chunk.key
             for chunk in chunk_graph.result_chunks
             if not isinstance(chunk.op, Fetch)
         }
         shuffle_manager = ShuffleManager(subtask_graph)
-=======
->>>>>>> 6ffc7b90
         subtask_max_retries = self._config.get_subtask_max_retries()
         for subtask in subtask_graph.topological_iter():
             if subtask.virtual:
@@ -509,7 +493,7 @@
                 self._config.subtask_max_retries if subtask.retryable else 0
             )
             output_object_refs = self._ray_executor.options(
-                num_returns=output_count, max_retries=max_retries
+                num_returns=output_count, max_retries=subtask_max_retries
             ).remote(
                 subtask.task_id,
                 subtask.subtask_id,
@@ -521,16 +505,12 @@
                 continue
             elif output_count == 1:
                 output_object_refs = [output_object_refs]
-<<<<<<< HEAD
             self._cur_stage_output_object_refs.extend(output_object_refs)
-            if subtask_output_meta_keys:
-                assert not is_shuffle_mapper
-=======
             self._cur_stage_first_output_object_ref_to_subtask[
                 output_object_refs[0]
             ] = subtask
-            if output_meta_keys:
->>>>>>> 6ffc7b90
+            if subtask_output_meta_keys:
+                assert not is_shuffle_mapper
                 meta_object_ref, *output_object_refs = output_object_refs
                 # TODO(fyrestone): Fetch(not get) meta object here.
                 output_meta_object_refs.append(meta_object_ref)
@@ -702,29 +682,9 @@
             )
             for index, meta in zip(key_to_get_meta.keys(), meta_list):
                 object_ref = meta["object_refs"][0]
-<<<<<<< HEAD
                 input_object_refs[index] = object_ref
                 context[start_chunks[index].key] = object_ref
         return input_object_refs
-=======
-                key_to_input[key] = object_ref
-                context[key] = object_ref
-        return key_to_input
-
-    @staticmethod
-    def _get_subtask_output_keys(chunk_graph: ChunkGraph):
-        output_keys = {}
-        for chunk in chunk_graph.results:
-            if isinstance(chunk.op, VirtualOperand):
-                continue
-            elif isinstance(chunk.op, MapReduceOperand):
-                # TODO(fyrestone): Handle shuffle operands.
-                raise NotImplementedError(
-                    "The shuffle operands are not supported by the ray executor."
-                )
-            else:
-                output_keys[chunk.key] = 1
-        return output_keys.keys()
 
     async def _update_progress_and_collect_garbage(
         self,
@@ -814,5 +774,4 @@
             for _ in collect_garbage:
                 break
             # Fast to next loop and give it a chance to update object_ref_to_subtask.
-            await asyncio.sleep(0)
->>>>>>> 6ffc7b90
+            await asyncio.sleep(0)