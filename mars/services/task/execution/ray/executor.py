# Copyright 1999-2021 Alibaba Group Holding Ltd.
#
# Licensed under the Apache License, Version 2.0 (the "License");
# you may not use this file except in compliance with the License.
# You may obtain a copy of the License at
#
#      http://www.apache.org/licenses/LICENSE-2.0
#
# Unless required by applicable law or agreed to in writing, software
# distributed under the License is distributed on an "AS IS" BASIS,
# WITHOUT WARRANTIES OR CONDITIONS OF ANY KIND, either express or implied.
# See the License for the specific language governing permissions and
# limitations under the License.

import asyncio
import functools
import logging
<<<<<<< HEAD
from typing import Dict, Any, Set, Optional

=======
from dataclasses import dataclass
from typing import List, Dict, Any, Set
>>>>>>> 61c0c516
from .....core import ChunkGraph, Chunk, TileContext
from .....core.context import set_context
from .....core.operand import (
    Fetch,
    Fuse,
    VirtualOperand,
    MapReduceOperand,
    execute,
    OperandStage,
)
from .....core.operand.fetch import PushShuffle, FetchShuffle
from .....lib.aio import alru_cache
from .....resource import Resource
from .....serialization import serialize, deserialize
from .....typing import BandType
from .....utils import (
    calc_data_size,
    lazy_import,
    get_chunk_params,
    ensure_coverage,
    log_exception_wrapper,
)
from ....lifecycle.api import LifecycleAPI
from ....meta.api import MetaAPI
from ....subtask import Subtask, SubtaskGraph
from ....subtask.utils import iter_output_data
from ...core import Task
from ..api import (
    TaskExecutor,
    ExecutionConfig,
    ExecutionChunkResult,
    register_executor_cls,
)
from .context import (
    RayExecutionContext,
    RayExecutionWorkerContext,
    RayRemoteObjectManager,
)
from .shuffle import ShuffleManager

ray = lazy_import("ray")
logger = logging.getLogger(__name__)


@dataclass
class _RayChunkMeta:
    memory_size: int


class RayTaskState(RayRemoteObjectManager):
    @classmethod
    def gen_name(cls, task_id: str):
        return f"{cls.__name__}_{task_id}"


_optimize_physical = None


def _optimize_subtask_graph(subtask_graph):
    global _optimize_physical

    if _optimize_physical is None:
        from .....optimization.physical import optimize as _optimize_physical
    return _optimize_physical(subtask_graph)


def execute_subtask(
    task_id: str,
    subtask_id: str,
    subtask_chunk_graph: ChunkGraph,
    output_meta_keys: Set[str],
    *inputs,
):
    """The function used for execute subtask in ray task.
    If subtask is shuffle mapper, no chunk meta will be returner, otherwise return chunk mata."""
    ensure_coverage()
    subtask_chunk_graph = deserialize(*subtask_chunk_graph)
    subtask_digraph = subtask_chunk_graph.to_dot()
    logger.info(
        "Begin to execute subtask %s with graph %s.", subtask_id, subtask_digraph
    )
    # optimize chunk graph.
    subtask_chunk_graph = _optimize_subtask_graph(subtask_chunk_graph)
    start_chunks = list(subtask_chunk_graph.iter_indep())
    maybe_mapper_chunk = subtask_chunk_graph.result_chunks[0]
    is_mapper = (
        isinstance(maybe_mapper_chunk.op, MapReduceOperand)
        and maybe_mapper_chunk.op.stage == OperandStage.map
    )
    if isinstance(start_chunks[0].op, PushShuffle):
        assert len(start_chunks) == 1, start_chunks
        # the subtask is a reducer subtask
        n_mapper = len(inputs)
        # some reducer may have multiple output chunks, see `PSRSshuffle._execute_reduce` and
        # https://user-images.githubusercontent.com/12445254/168569524-f09e42a7-653a-4102-bdf0-cc1631b3168d.png
        reducer_chunks = subtask_chunk_graph.successors(start_chunks[0])
        reducer_operands = set(c.op for c in reducer_chunks)
        assert len(reducer_operands) == 1, (
            reducer_operands,
            reducer_chunks,
            subtask_digraph,
        )
        reducer_operand = reducer_chunks[0].op
        reducer_index = reducer_operand.reducer_index
        # mock input keys, keep this in sync with `MapReducerOperand#_iter_mapper_key_idx_pairs`
        input_keys = [(i, reducer_index) for i in range(n_mapper)]
    else:
        input_keys = [c.key for c in start_chunks if isinstance(c.op, Fetch)]
    context = RayExecutionWorkerContext(
        RayTaskState.gen_name(task_id), zip(input_keys, inputs)
    )

    for chunk in subtask_chunk_graph.topological_iter():
        if chunk.key not in context:
            wrapped_execute = log_exception_wrapper(
                execute,
                "Execute operand %s of graph %s failed.",
                chunk.op,
                subtask_digraph,
            )
            wrapped_execute(context, chunk.op)

    # For non-mapper subtask, output context is chunk key to results.
    # For mapper subtasks, output context is data key to results.
    # `iter_output_data` must ensure values order since we only return values.
    output = {
        key: data for key, data, _ in iter_output_data(subtask_chunk_graph, context)
    }
    output_values = []
    if output_meta_keys:
        assert not is_mapper
        output_meta = {}
        # for non-shuffle subtask, record meta in supervisor.
        for chunk in subtask_chunk_graph.result_chunks:
            chunk_key = chunk.key
            if chunk_key in output_meta_keys and chunk_key not in output_meta:
                if isinstance(chunk.op, Fuse):
                    # fuse op
                    chunk = chunk.chunk
                data = context[chunk_key]
                memory_size = calc_data_size(data)
                output_meta[chunk_key] = get_chunk_params(chunk), memory_size
        assert len(output_meta_keys) == len(output_meta)
        output_values.append(output_meta)
    output_values.extend(output.values())

    # assert output keys order consistent
    output_keys = output.keys()
    if is_mapper:
        chunk_keys, reducer_indices = zip(*output_keys)
        assert len(set(chunk_keys)) == 1, chunk_keys
        assert sorted(reducer_indices) == list(reducer_indices), (
            reducer_indices,
            sorted(reducer_indices),
        )
    else:
        expect_output_keys, _, _ = _get_subtask_out_info(
            subtask_chunk_graph, None, None
        )
        assert expect_output_keys == output_keys, (expect_output_keys, output_keys)

    logger.info("Finish executing subtask %s.", subtask_id)
    return output_values[0] if len(output_values) == 1 else output_values


def _get_subtask_out_info(
    subtask_chunk_graph: ChunkGraph,
    subtask: Optional[Subtask],
    shuffle_manager: Optional[ShuffleManager],
):
    # output_keys might be duplicate in chunk graph, use dict to deduplicate.
    # output_keys order should be consistent with remote `execute_subtask`,
    # dict can preserve insert order.
    output_keys = {}
    for chunk in subtask_chunk_graph.result_chunks:
        if isinstance(
            chunk.op, VirtualOperand
        ):  # FIXME(chaokunyang) no need to check this?
            continue
        elif (
            isinstance(chunk.op, MapReduceOperand)
            and chunk.op.stage == OperandStage.map
        ):
            assert (
                len(subtask_chunk_graph.result_chunks) == 1
            ), subtask_chunk_graph.result_chunks
            n_reducer = shuffle_manager.get_n_reducers(subtask)
            return set(), n_reducer, True
        else:
            output_keys[chunk.key] = 1
    return output_keys.keys(), len(output_keys), False


@register_executor_cls
class RayTaskExecutor(TaskExecutor):
    name = "ray"

    def __init__(
        self,
        config: ExecutionConfig,
        task: Task,
        tile_context: TileContext,
        task_context: Dict[str, "ray.ObjectRef"],
        task_chunks_meta: Dict[str, _RayChunkMeta],
        task_state_actor: "ray.actor.ActorHandle",
        lifecycle_api: LifecycleAPI,
        meta_api: MetaAPI,
    ):
        self._config = config
        self._task = task
        self._tile_context = tile_context
        self._task_context = task_context
        self._task_chunks_meta = task_chunks_meta
        self._task_state_actor = task_state_actor
        self._ray_executor = self._get_ray_executor()

        # api
        self._lifecycle_api = lifecycle_api
        self._meta_api = meta_api

        self._available_band_resources = None

        # For progress
        self._pre_all_stages_progress = 0.0
        self._pre_all_stages_tile_progress = 0
        self._cur_stage_tile_progress = 0
        self._cur_stage_output_object_refs = []

    @classmethod
    async def create(
        cls,
        config: ExecutionConfig,
        *,
        session_id: str,
        address: str,
        task: Task,
        tile_context: TileContext,
        **kwargs,
    ) -> "TaskExecutor":
        lifecycle_api, meta_api = await cls._get_apis(session_id, address)
        task_state_actor = (
            ray.remote(RayTaskState)
            .options(name=RayTaskState.gen_name(task.task_id))
            .remote()
        )
        task_context = {}
        task_chunks_meta = {}
        await cls._init_context(
            task_context, task_chunks_meta, task_state_actor, session_id, address
        )
        return cls(
            config,
            task,
            tile_context,
            task_context,
            task_chunks_meta,
            task_state_actor,
            lifecycle_api,
            meta_api,
        )

    # noinspection DuplicatedCode
    def destroy(self):
        self._config = None
        self._task = None
        self._tile_context = None
        self._task_context = None
        self._task_chunks_meta = None
        self._task_state_actor = None
        self._ray_executor = None

        # api
        self._lifecycle_api = None
        self._meta_api = None

        self._available_band_resources = None

        # For progress
        self._pre_all_stages_progress = 1
        self._pre_all_stages_tile_progress = 1
        self._cur_stage_tile_progress = 1
        self._cur_stage_output_object_refs = []

    @classmethod
    @alru_cache(cache_exceptions=False)
    async def _get_apis(cls, session_id: str, address: str):
        return await asyncio.gather(
            LifecycleAPI.create(session_id, address),
            MetaAPI.create(session_id, address),
        )

    def get_execution_config(self):
        return self._config

    @staticmethod
    @functools.lru_cache(maxsize=None)  # Specify maxsize=None to make it faster
    def _get_ray_executor():
        # Export remote function once.
        return ray.remote(execute_subtask)

    @classmethod
    async def _init_context(
        cls,
        task_context: Dict[str, "ray.ObjectRef"],
        task_chunks_meta: Dict[str, _RayChunkMeta],
        task_state_actor: "ray.actor.ActorHandle",
        session_id: str,
        address: str,
    ):
        loop = asyncio.get_running_loop()
        context = RayExecutionContext(
            task_context,
            task_chunks_meta,
            task_state_actor,
            session_id,
            address,
            address,
            address,
            loop=loop,
        )
        await context.init()
        set_context(context)

    async def execute_subtask_graph(
        self,
        stage_id: str,
        subtask_graph: SubtaskGraph,
        chunk_graph: ChunkGraph,
        tile_context: TileContext,
        context: Any = None,
    ) -> Dict[Chunk, ExecutionChunkResult]:
        logger.info("Stage %s start.", stage_id)
        task_context = self._task_context
        output_meta_object_refs = []
        self._pre_all_stages_tile_progress = (
            self._pre_all_stages_tile_progress + self._cur_stage_tile_progress
        )
        self._cur_stage_tile_progress = (
            self._tile_context.get_all_progress() - self._pre_all_stages_tile_progress
        )
        logger.info("Submitting %s subtasks of stage %s.", len(subtask_graph), stage_id)
        result_meta_keys = {
            chunk.key
            for chunk in chunk_graph.result_chunks
            if not isinstance(chunk.op, Fetch)
        }
        shuffle_manager = ShuffleManager(subtask_graph)
        for subtask in subtask_graph.topological_iter():
            if subtask.virtual:
                continue
            subtask_chunk_graph = subtask.chunk_graph
            input_object_refs = await self._load_subtask_inputs(
                stage_id, subtask, task_context, shuffle_manager
            )
<<<<<<< HEAD
            # can't use `subtask_graph.count_successors(subtask) == 0` to check whether output meta,
            # because a subtask can have some outputs which is dependent by downstream, but other outputs are not.
            # see https://user-images.githubusercontent.com/12445254/168484663-a4caa3f4-0ccc-4cd7-bf20-092356815073.png
            output_keys, out_count, is_shuffle_mapper = _get_subtask_out_info(
                subtask_chunk_graph, subtask, shuffle_manager
            )
            subtask_output_meta_keys = result_meta_keys & output_keys
            if is_shuffle_mapper:
                # shuffle meta won't be recorded in meta service.
                output_count = out_count
            else:
                output_count = out_count + bool(subtask_output_meta_keys)
=======
            output_keys = self._get_subtask_output_keys(subtask_chunk_graph)
            output_meta_keys = result_meta_keys & output_keys
            output_count = len(output_keys) + bool(output_meta_keys)
            subtask_max_retries = (
                self._config.subtask_max_retries if subtask.retryable else 0
            )
>>>>>>> 61c0c516
            output_object_refs = self._ray_executor.options(
                num_returns=output_count, max_retries=subtask_max_retries
            ).remote(
                subtask.task_id,
                subtask.subtask_id,
                serialize(subtask_chunk_graph),
                subtask_output_meta_keys,
                *input_object_refs,
            )
            if output_count == 0:
                continue
            elif output_count == 1:
                output_object_refs = [output_object_refs]
            self._cur_stage_output_object_refs.extend(output_object_refs)
            if subtask_output_meta_keys:
                assert not is_shuffle_mapper
                meta_object_ref, *output_object_refs = output_object_refs
                # TODO(fyrestone): Fetch(not get) meta object here.
                output_meta_object_refs.append(meta_object_ref)
            if is_shuffle_mapper:
                shuffle_manager.add_mapper_output_refs(subtask, output_object_refs)
            else:
                subtask_outputs = zip(output_keys, output_object_refs)
                task_context.update(subtask_outputs)
        logger.info("Submitted %s subtasks of stage %s.", len(subtask_graph), stage_id)

        key_to_meta = {}
        if len(output_meta_object_refs) > 0:
            # TODO(fyrestone): Optimize update meta by fetching partial meta.
            meta_count = len(output_meta_object_refs)
            logger.info("Getting %s metas of stage %s.", meta_count, stage_id)
            meta_list = await asyncio.gather(*output_meta_object_refs)
            for meta in meta_list:
                for key, (params, memory_size) in meta.items():
                    key_to_meta[key] = params
                    self._task_chunks_meta[key] = _RayChunkMeta(memory_size=memory_size)
            assert len(key_to_meta) == len(result_meta_keys)
            logger.info("Got %s metas of stage %s.", meta_count, stage_id)

        chunk_to_meta = {}
        # ray.wait requires the object ref list is unique.
        output_object_refs = set()
        for chunk in chunk_graph.result_chunks:
            chunk_key = chunk.key
            object_ref = task_context[chunk_key]
            output_object_refs.add(object_ref)
            chunk_params = key_to_meta.get(chunk_key)
            if chunk_params is not None:
                chunk_to_meta[chunk] = ExecutionChunkResult(chunk_params, object_ref)

        logger.info("Waiting for stage %s complete.", stage_id)
        # Patched the asyncio.to_thread for Python < 3.9 at mars/lib/aio/__init__.py
        await asyncio.to_thread(ray.wait, list(output_object_refs), fetch_local=False)
        # Just use `self._cur_stage_tile_progress` as current stage progress
        # because current stage is finished, its progress is 1.
        self._pre_all_stages_progress += self._cur_stage_tile_progress
        self._cur_stage_output_object_refs.clear()
        logger.info("Stage %s is complete.", stage_id)
        return chunk_to_meta

    async def __aexit__(self, exc_type, exc_val, exc_tb):
        if exc_type is not None:
            return

        # Update info if no exception occurs.
        tileable_keys = []
        update_metas = []
        update_lifecycles = []
        for tileable in self._task.tileable_graph.result_tileables:
            tileable_keys.append(tileable.key)
            tileable = tileable.data if hasattr(tileable, "data") else tileable
            chunk_keys = []
            for chunk in self._tile_context[tileable].chunks:
                chunk_key = chunk.key
                chunk_keys.append(chunk_key)
                if chunk_key in self._task_context:
                    # Some tileable graph may have result chunks that not be executed,
                    # for example:
                    # r, b = cut(series, bins, retbins=True)
                    #     r_result = r.execute().fetch()
                    #     b_result = b.execute().fetch() <- This is the case
                    object_ref = self._task_context[chunk_key]
                    chunk_meta = self._task_chunks_meta[chunk_key]
                    update_metas.append(
                        self._meta_api.set_chunk_meta.delay(
                            chunk,
                            bands=[],
                            object_ref=object_ref,
                            memory_size=chunk_meta.memory_size,
                        )
                    )
                update_lifecycles.append(
                    self._lifecycle_api.track.delay(tileable.key, chunk_keys)
                )
        await self._meta_api.set_chunk_meta.batch(*update_metas)
        await self._lifecycle_api.track.batch(*update_lifecycles)
        await self._lifecycle_api.incref_tileables(tileable_keys)

    async def get_available_band_resources(self) -> Dict[BandType, Resource]:
        if self._available_band_resources is None:
            band_resources = self._config.get_band_resources()
            virtual_band_resources = {}
            idx = 0
            for band_resource in band_resources:
                for band, resource in band_resource.items():
                    virtual_band_resources[(f"ray_virtual://{idx}", band)] = resource
                    idx += 1
            self._available_band_resources = virtual_band_resources

        return self._available_band_resources

    async def get_progress(self) -> float:
        """Get the execution progress."""
        stage_progress = 0.0
        total = len(self._cur_stage_output_object_refs)
        if total > 0:
            finished_objects, _ = ray.wait(
                self._cur_stage_output_object_refs,
                num_returns=total,
                timeout=0,  # Avoid blocking the asyncio loop.
                fetch_local=False,
            )
            stage_progress = (
                len(finished_objects) / total * self._cur_stage_tile_progress
            )
        return self._pre_all_stages_progress + stage_progress

    async def cancel(self):
        """Cancel execution."""

    async def _load_subtask_inputs(
        self,
        stage_id: str,
        subtask: Subtask,
        context: Dict,
        shuffle_manager: ShuffleManager,
    ):
        """
        Load input object refs of subtask from context.

        It updates the context if the input object refs are fetched from
        the meta service.
        """
        input_object_refs = []
        key_to_get_meta = {}
        # for non-shuffle chunks, chunk key will be used for indexing object refs.
        # for shuffle chunks, mapper subtasks will have only one mapper chunk, and all outputs for mapper
        # subtask will be shuffle blocks, the downstream reducers will receive inputs in the mappers order.
        start_chunks = list(subtask.chunk_graph.iter_indep())
        for index, start_chunk in enumerate(start_chunks):
            if isinstance(start_chunk.op, Fetch):
                # don't skip `pure_depend_keys`, otherwise pure_depend subtask execution order can't be ensured,
                # since those ray tasks don't has dependencies on other subtasks.
                chunk_key = start_chunk.key
                if chunk_key in context:
                    input_object_refs.append(context[chunk_key])
                else:
                    input_object_refs.append(None)
                    key_to_get_meta[index] = self._meta_api.get_chunk_meta.delay(
                        chunk_key, fields=["object_refs"]
                    )
            elif isinstance(start_chunk.op, PushShuffle):
                assert len(start_chunks) == 1, start_chunks
                # shuffle meta won't be recorded in meta service, query it from shuffle manager.
                return shuffle_manager.get_reducer_input_refs(subtask)
            else:
                assert not isinstance(start_chunk.op, FetchShuffle), start_chunk

        if key_to_get_meta:
            logger.info(
                "Fetch %s metas and update context of stage %s.",
                len(key_to_get_meta),
                stage_id,
            )
            meta_list = await self._meta_api.get_chunk_meta.batch(
                *key_to_get_meta.values()
            )
            for index, meta in zip(key_to_get_meta.keys(), meta_list):
                object_ref = meta["object_refs"][0]
                input_object_refs[index] = object_ref
                context[start_chunks[index].key] = object_ref
        return input_object_refs<|MERGE_RESOLUTION|>--- conflicted
+++ resolved
@@ -15,13 +15,9 @@
 import asyncio
 import functools
 import logging
-<<<<<<< HEAD
+
+from dataclasses import dataclass
 from typing import Dict, Any, Set, Optional
-
-=======
-from dataclasses import dataclass
-from typing import List, Dict, Any, Set
->>>>>>> 61c0c516
 from .....core import ChunkGraph, Chunk, TileContext
 from .....core.context import set_context
 from .....core.operand import (
@@ -376,7 +372,6 @@
             input_object_refs = await self._load_subtask_inputs(
                 stage_id, subtask, task_context, shuffle_manager
             )
-<<<<<<< HEAD
             # can't use `subtask_graph.count_successors(subtask) == 0` to check whether output meta,
             # because a subtask can have some outputs which is dependent by downstream, but other outputs are not.
             # see https://user-images.githubusercontent.com/12445254/168484663-a4caa3f4-0ccc-4cd7-bf20-092356815073.png
@@ -389,14 +384,9 @@
                 output_count = out_count
             else:
                 output_count = out_count + bool(subtask_output_meta_keys)
-=======
-            output_keys = self._get_subtask_output_keys(subtask_chunk_graph)
-            output_meta_keys = result_meta_keys & output_keys
-            output_count = len(output_keys) + bool(output_meta_keys)
             subtask_max_retries = (
                 self._config.subtask_max_retries if subtask.retryable else 0
             )
->>>>>>> 61c0c516
             output_object_refs = self._ray_executor.options(
                 num_returns=output_count, max_retries=subtask_max_retries
             ).remote(
