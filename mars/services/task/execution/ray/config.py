# Copyright 1999-2021 Alibaba Group Holding Ltd.
#
# Licensed under the Apache License, Version 2.0 (the "License");
# you may not use this file except in compliance with the License.
# You may obtain a copy of the License at
#
#      http://www.apache.org/licenses/LICENSE-2.0
#
# Unless required by applicable law or agreed to in writing, software
# distributed under the License is distributed on an "AS IS" BASIS,
# WITHOUT WARRANTIES OR CONDITIONS OF ANY KIND, either express or implied.
# See the License for the specific language governing permissions and
# limitations under the License.

import os
import logging
from typing import Dict, List

from .....core.operand.shuffle import ShuffleType
from .....resource import Resource
from ..api import ExecutionConfig, register_config_cls
from ..utils import get_band_resources_from_config


logger = logging.getLogger(__name__)

IN_RAY_CI = os.environ.get("MARS_CI_BACKEND", "mars") == "ray"
# The default interval seconds to update progress and collect garbage.
DEFAULT_SUBTASK_MONITOR_INTERVAL = 0 if IN_RAY_CI else 1


@register_config_cls
class RayExecutionConfig(ExecutionConfig):
    name = "ray"

    def __init__(self, execution_config: Dict):
        super().__init__(execution_config)
        self._ray_execution_config = execution_config[self.backend]

    def get_band_resources(self):
        """
        Get the band resources from config for generating ray virtual
        resources.
        """
        return get_band_resources_from_config(self._ray_execution_config)

    def get_deploy_band_resources(self) -> List[Dict[str, Resource]]:
        return []

    def get_subtask_max_retries(self):
        return self._ray_execution_config["subtask_max_retries"]

    def get_n_cpu(self):
        return self._ray_execution_config["n_cpu"]

    def get_n_worker(self):
        return self._ray_execution_config["n_worker"]

<<<<<<< HEAD
    def get_shuffle_type(self) -> ShuffleType:
        return ShuffleType.PUSH
=======
    def get_subtask_cancel_timeout(self):
        return self._ray_execution_config["subtask_cancel_timeout"]

    def create_task_state_actor_as_needed(self):
        # Whether create RayTaskState actor as needed.
        #   - True (default):
        #     Create RayTaskState actor only when create_remote_object is called.
        #   - False:
        #     Create RayTaskState actor in advance when the RayTaskExecutor is created.
        return self._ray_execution_config.get("create_task_state_actor_as_needed", True)

    def get_subtask_monitor_interval(self):
        """
        The interval seconds for the monitor task to update progress and
        collect garbage.
        """
        return self._ray_execution_config.get(
            "subtask_monitor_interval", DEFAULT_SUBTASK_MONITOR_INTERVAL
        )
>>>>>>> 6ffc7b90
<|MERGE_RESOLUTION|>--- conflicted
+++ resolved
@@ -15,8 +15,6 @@
 import os
 import logging
 from typing import Dict, List
-
-from .....core.operand.shuffle import ShuffleType
 from .....resource import Resource
 from ..api import ExecutionConfig, register_config_cls
 from ..utils import get_band_resources_from_config
@@ -56,10 +54,6 @@
     def get_n_worker(self):
         return self._ray_execution_config["n_worker"]
 
-<<<<<<< HEAD
-    def get_shuffle_type(self) -> ShuffleType:
-        return ShuffleType.PUSH
-=======
     def get_subtask_cancel_timeout(self):
         return self._ray_execution_config["subtask_cancel_timeout"]
 
@@ -78,5 +72,4 @@
         """
         return self._ray_execution_config.get(
             "subtask_monitor_interval", DEFAULT_SUBTASK_MONITOR_INTERVAL
-        )
->>>>>>> 6ffc7b90
+        )