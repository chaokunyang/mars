--- conflicted
+++ resolved
@@ -20,7 +20,7 @@
 from ....core import ChunkGraph, ChunkType, enter_mode
 from ....core.operand import Fetch, VirtualOperand
 from ....typing import BandType
-from ....utils import build_fetch
+from ....utils import build_fetch, tokenize
 from ...subtask import SubtaskGraph, Subtask
 from ..core import Task, new_task_id
 from .assigner import AbstractGraphAssigner, GraphAssigner
@@ -42,11 +42,8 @@
         self._chunk_graph = chunk_graph
         self._band_slots = band_slots
         self._task = task
-<<<<<<< HEAD
         self._stage_id = stage_id
-=======
         self._config = config
->>>>>>> b747a42e
         self._fuse_enabled = task.fuse_enabled
         self._extra_config = task.extra_config
         if graph_assigner_cls is None:
@@ -124,43 +121,6 @@
         chunk_to_subtask: Dict[ChunkType, Subtask],
         chunk_to_bands: Dict[ChunkType, BandType],
         chunk_to_fetch_chunk: Dict[ChunkType, ChunkType],
-<<<<<<< HEAD
-    ) -> Subtask:
-        virtual = isinstance(chunk.op, VirtualOperand)
-        inp_chunks = [
-            inp_chunk
-            for inp_chunk in self._chunk_graph.predecessors(chunk)
-            if not isinstance(inp_chunk.op, Fetch)
-        ]
-        # calculate priority
-        if inp_chunks:
-            depth = (
-                max(chunk_to_priorities[inp_chunk][0] for inp_chunk in inp_chunks) + 1
-            )
-        else:
-            depth = 0
-        priority = (depth, chunk.op.priority or 0)
-        for out in chunk.op.outputs:
-            chunk_to_priorities[out] = priority
-        band = chunk_to_bands.get(chunk)
-        if not isinstance(chunk.op, Fuse):
-            subtask_chunk_graph = self._build_subtask_chunk_graph(
-                chunk, chunk_to_fetch_chunk
-            )
-            bands_specified = chunk.op.expect_worker is not None
-            expect_worker = chunk.op.expect_worker
-        else:
-            subtask_chunk_graph = self._build_fuse_subtask_chunk_graph(
-                chunk, chunk_to_fetch_chunk
-            )
-            bands_specified = chunk.composed[0].op.expect_worker is not None
-            expect_worker = chunk.composed[0].op.expect_worker
-        expect_bands = (
-            [expect_worker]
-            if bands_specified
-            else ([band] if band is not None else None)
-        )
-=======
     ) -> Tuple[Subtask, List[Subtask]]:
         # gen subtask and its input subtasks
         final_result_chunks_set = set(self._chunk_graph.result_chunks)
@@ -176,7 +136,16 @@
         is_virtual = None
         retryable = True
         chunk_priority = None
+        expect_worker = None
+        bands_specified = None
         for chunk in chunks:
+            if expect_worker is None:
+                expect_worker = chunk.op.expect_worker
+                bands_specified = expect_worker is not None
+            else:
+                assert (
+                    expect_worker == chunk.op.expect_worker
+                ), "expect_worker conflicts with chunks that have same color"
             # process band
             chunk_band = chunk_to_bands.get(chunk)
             if chunk_band is not None:
@@ -242,6 +211,11 @@
             for c in chunk_graph.iter_indep(reverse=True)
             if c not in result_chunks_set
         )
+        expect_bands = (
+            [expect_worker]
+            if bands_specified
+            else ([band] if band is not None else None)
+        )
         # calculate priority
         if out_of_scope_chunks:
             inp_subtasks = []
@@ -265,28 +239,25 @@
             depth = 0
         priority = (depth, chunk_priority or 0)
 
->>>>>>> b747a42e
         subtask = Subtask(
             subtask_id=new_task_id(),
             stage_id=self._stage_id,
-            logic_id=chunk.op.logic_key,
+            logic_id=self._gen_logic_key(chunks),
             session_id=self._task.session_id,
             task_id=self._task.task_id,
-<<<<<<< HEAD
-            chunk_graph=subtask_chunk_graph,
+            chunk_graph=chunk_graph,
             expect_bands=expect_bands,
             bands_specified=bands_specified,
-            virtual=virtual,
-=======
-            chunk_graph=chunk_graph,
-            expect_bands=[band] if band is not None else None,
             virtual=is_virtual,
->>>>>>> b747a42e
             priority=priority,
             retryable=retryable,
             extra_config=self._extra_config,
         )
         return subtask, inp_subtasks
+
+    @staticmethod
+    def _gen_logic_key(chunks: List[ChunkType]):
+        return tokenize(*[chunk.op.logic_key for chunk in chunks])
 
     @enter_mode(build=True)
     def gen_subtask_graph(self) -> SubtaskGraph:
@@ -318,13 +289,13 @@
             for op in start_ops
             if op.expect_worker is not None
         }
-        logger.info(
+        logger.debug(
             "Start to assign %s start chunks for task %s",
             len(start_ops),
             self._task.task_id,
         )
         chunk_to_bands = assigner.assign(cur_assigns=cur_assigns)
-        logger.info(
+        logger.debug(
             "Assigned %s start chunks for task %s", len(start_ops), self._task.task_id
         )
         # assign expect workers for those specified with `expect_worker`
@@ -335,11 +306,6 @@
 
         # color nodes
         if self._fuse_enabled:
-<<<<<<< HEAD
-            logger.info("Start to fuse chunks for task %s", self._task.task_id)
-            chunk_to_bands = self._fuse(chunk_to_bands)
-            logger.info("Chunks fused for task %s", self._task.task_id)
-=======
             logger.debug("Start to fuse chunks for task %s", self._task.task_id)
             # sort start chunks in coloring as start_ops
             op_key_to_chunks = defaultdict(list)
@@ -369,7 +335,6 @@
         color_to_chunks = defaultdict(list)
         for chunk, color in chunk_to_colors.items():
             color_to_chunks[color].append(chunk)
->>>>>>> b747a42e
 
         # gen subtask graph
         subtask_graph = SubtaskGraph()
@@ -377,6 +342,7 @@
         chunk_to_subtask = dict()
         # states
         visited = set()
+        logic_id_to_subtasks = defaultdict(list)
         for chunk in self._chunk_graph.topological_iter():
             if chunk in visited:
                 continue
@@ -393,18 +359,16 @@
                 chunk_to_fetch_chunk,
             )
             subtask_graph.add_node(subtask)
+            logic_id_to_subtasks[subtask.logic_id].append(subtask)
             for inp_subtask in inp_subtasks:
                 subtask_graph.add_edge(inp_subtask, subtask)
 
-<<<<<<< HEAD
-        for subtasks in subtask_graph.logic_id_to_subtasks.values():
+            for c in same_color_chunks:
+                chunk_to_subtask[c] = subtask
+            visited.update(same_color_chunks)
+
+        for subtasks in logic_id_to_subtasks.values():
             for index, subtask in enumerate(subtasks):
                 subtask.index = index
                 subtask.parallelism = len(subtasks)
-=======
-            for c in same_color_chunks:
-                chunk_to_subtask[c] = subtask
-            visited.update(same_color_chunks)
-
->>>>>>> b747a42e
         return subtask_graph