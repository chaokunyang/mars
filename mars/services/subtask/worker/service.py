# Copyright 1999-2021 Alibaba Group Holding Ltd.
#
# Licensed under the Apache License, Version 2.0 (the "License");
# you may not use this file except in compliance with the License.
# You may obtain a copy of the License at
#
#      http://www.apache.org/licenses/LICENSE-2.0
#
# Unless required by applicable law or agreed to in writing, software
# distributed under the License is distributed on an "AS IS" BASIS,
# WITHOUT WARRANTIES OR CONDITIONS OF ANY KIND, either express or implied.
# See the License for the specific language governing permissions and
# limitations under the License.

from .... import oscar as mo
<<<<<<< HEAD
from .manager import SubtaskRunnerManagerActor
=======
from ...core import AbstractService
from .manager import SubtaskManagerActor
>>>>>>> 322c1878


class SubtaskWorkerService(AbstractService):
    """
    Subtask service on worker.

    Service Configuration
    ---------------------
    {
        "subtask" : {

        }
    }
    """
<<<<<<< HEAD
    subtask_config = config.get('subtask', dict())
    subtask_processor_cls = subtask_config.get('subtask_processor_cls')
    await mo.create_actor(SubtaskRunnerManagerActor,
                          subtask_processor_cls=subtask_processor_cls,
                          address=address,
                          uid=SubtaskRunnerManagerActor.default_uid())


async def stop(config: dict, address: str):
    await mo.destroy_actor(mo.create_actor_ref(
        uid=SubtaskRunnerManagerActor.default_uid(), address=address))
=======
    async def start(self):
        subtask_config = self._config.get('subtask', dict())
        subtask_processor_cls = subtask_config.get('subtask_processor_cls')
        await mo.create_actor(SubtaskManagerActor,
                              subtask_processor_cls=subtask_processor_cls,
                              address=self._address,
                              uid=SubtaskManagerActor.default_uid())

    async def stop(self):
        await mo.destroy_actor(mo.create_actor_ref(
            uid=SubtaskManagerActor.default_uid(), address=self._address))
>>>>>>> 322c1878
<|MERGE_RESOLUTION|>--- conflicted
+++ resolved
@@ -13,12 +13,8 @@
 # limitations under the License.
 
 from .... import oscar as mo
-<<<<<<< HEAD
+from ...core import AbstractService
 from .manager import SubtaskRunnerManagerActor
-=======
-from ...core import AbstractService
-from .manager import SubtaskManagerActor
->>>>>>> 322c1878
 
 
 class SubtaskWorkerService(AbstractService):
@@ -33,28 +29,14 @@
         }
     }
     """
-<<<<<<< HEAD
-    subtask_config = config.get('subtask', dict())
-    subtask_processor_cls = subtask_config.get('subtask_processor_cls')
-    await mo.create_actor(SubtaskRunnerManagerActor,
-                          subtask_processor_cls=subtask_processor_cls,
-                          address=address,
-                          uid=SubtaskRunnerManagerActor.default_uid())
-
-
-async def stop(config: dict, address: str):
-    await mo.destroy_actor(mo.create_actor_ref(
-        uid=SubtaskRunnerManagerActor.default_uid(), address=address))
-=======
     async def start(self):
         subtask_config = self._config.get('subtask', dict())
         subtask_processor_cls = subtask_config.get('subtask_processor_cls')
-        await mo.create_actor(SubtaskManagerActor,
+        await mo.create_actor(SubtaskRunnerManagerActor,
                               subtask_processor_cls=subtask_processor_cls,
                               address=self._address,
-                              uid=SubtaskManagerActor.default_uid())
+                              uid=SubtaskRunnerManagerActor.default_uid())
 
     async def stop(self):
         await mo.destroy_actor(mo.create_actor_ref(
-            uid=SubtaskManagerActor.default_uid(), address=self._address))
->>>>>>> 322c1878
+            uid=SubtaskRunnerManagerActor.default_uid(), address=self._address))