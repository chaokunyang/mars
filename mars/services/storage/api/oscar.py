# Copyright 1999-2021 Alibaba Group Holding Ltd.
#
# Licensed under the Apache License, Version 2.0 (the "License");
# you may not use this file except in compliance with the License.
# You may obtain a copy of the License at
#
#      http://www.apache.org/licenses/LICENSE-2.0
#
# Unless required by applicable law or agreed to in writing, software
# distributed under the License is distributed on an "AS IS" BASIS,
# WITHOUT WARRANTIES OR CONDITIONS OF ANY KIND, either express or implied.
# See the License for the specific language governing permissions and
# limitations under the License.

import sys
from typing import Any, List, Type, TypeVar, Union

from .... import oscar as mo
from ....lib.aio import alru_cache
from ....storage.base import StorageLevel, StorageFileObject
from ...cluster import StorageInfo
from ..core import StorageManagerActor, DataManagerActor, \
    DataInfo, WrappedStorageFileObject
from ..handler import StorageHandlerActor
from .core import AbstractStorageAPI

_is_windows = sys.platform.lower().startswith('win')
APIType = TypeVar('APIType', bound='StorageAPI')


class StorageAPI(AbstractStorageAPI):
    _storage_handler_ref: Union[StorageHandlerActor, mo.ActorRef]
    _data_manager_ref: Union[DataManagerActor, mo.ActorRef]

    def __init__(self,
                 address: str,
                 session_id: str):
        self._address = address
        self._session_id = session_id

    async def _init(self):
        self._storage_handler_ref = await mo.actor_ref(
            self._address, StorageHandlerActor.default_uid())
        self._data_manager_ref = await mo.actor_ref(
            self._address, DataManagerActor.default_uid())

    @classmethod
    @alru_cache(cache_exceptions=False)
    async def create(cls: Type[APIType],
                     session_id: str,
                     address: str,
                     **kwargs) -> APIType:
        """
        Create storage API.

        Parameters
        ----------
        session_id: str
            session id

        address: str
            worker address

        Returns
        -------
        storage_api
            Storage api.
        """
        if kwargs:  # pragma: no cover
            raise TypeError(f'Got unexpected arguments: {",".join(kwargs)}')
        api = StorageAPI(address, session_id)
        await api._init()
        return api

    @mo.extensible
    async def get(self,
                  data_key: str,
                  conditions: List = None,
                  error: str = 'raise') -> Any:
        return await self._storage_handler_ref.get(
            self._session_id, data_key, conditions, error)

    @get.batch
    async def batch_get(self, args_list, kwargs_list):
        gets = []
        for args, kwargs in zip(args_list, kwargs_list):
            gets.append(
                self._storage_handler_ref.get.delay(
                    self._session_id, *args, **kwargs)
            )
        return await self._storage_handler_ref.get.batch(*gets)

    @mo.extensible
    async def put(self, data_key: str,
                  obj: object,
                  level: StorageLevel = StorageLevel.MEMORY) -> DataInfo:
        return await self._storage_handler_ref.put(
            self._session_id, data_key, obj, level
        )

    @put.batch
    async def batch_put(self, args_list, kwargs_list):
        puts = []
        for args, kwargs in zip(args_list, kwargs_list):
            if kwargs.get('level', None) is None:
                kwargs['level'] = StorageLevel.MEMORY
            puts.append(
                self._storage_handler_ref.put.delay(
                    self._session_id, *args, **kwargs)
            )
        return await self._storage_handler_ref.put.batch(*puts)

    @mo.extensible
    async def get_infos(self, data_key: str) -> List[DataInfo]:
        """
        Get data information items for specific data key

        Parameters
        ----------
        data_key

        Returns
        -------
        out
            List of information for specified key
        """
        return await self._data_manager_ref.get_data_infos(
            self._session_id, data_key
        )

    @mo.extensible
    async def delete(self, data_key: str, error: str = 'raise'):
        """
        Delete object.

        Parameters
        ----------
        data_key: str
            object key to delete
        error: str
            raise or ignore
        """
        await self._storage_handler_ref.delete(
            self._session_id, data_key, error=error)

    @delete.batch
    async def batch_delete(self, args_list, kwargs_list):
        deletes = []
        for args, kwargs in zip(args_list, kwargs_list):
            deletes.append(
                self._storage_handler_ref.delete.delay(
                    self._session_id, *args, **kwargs)
            )
        return await self._storage_handler_ref.delete.batch(*deletes)

    @mo.extensible
    async def fetch(self,
                    data_key: str,
                    level: StorageLevel = StorageLevel.MEMORY,
                    band_name: str = None,
                    dest_address: str = None,
                    error: str = 'raise'):
        """
        Fetch object from remote worker or load object from disk.

        Parameters
        ----------
        data_key: str
            data key to fetch to current worker with specific level
        level: StorageLevel
            the storage level to put into, MEMORY as default
        band_name: BandType
            put data on specific band
        dest_address:
            destination address for data
        error: str
            raise or ignore
        """
<<<<<<< HEAD
        await self._storage_handler_ref.fetch(
            self._session_id, data_key, level,
            dest_address, band_name, error)

    @extensible
=======
        await self._storage_handler_ref.fetch_batch(
            self._session_id, [data_key], level,
            dest_address, band_name, error)

    @fetch.batch
    async def batch_fetch(self, args_list, kwargs_list):
        extracted_args = []
        data_keys = []
        for args, kwargs in zip(args_list, kwargs_list):
            data_key, level, band_name, dest_address, error = \
                self.fetch.bind(*args, **kwargs)
            if extracted_args:
                assert extracted_args == (level, band_name, dest_address, error)
            extracted_args = (level, band_name, dest_address, error)
            data_keys.append(data_key)
        await self._storage_handler_ref.fetch_batch(
            self._session_id, data_keys, *extracted_args)

    @mo.extensible
>>>>>>> 7cf4f21b
    async def unpin(self, data_key: str,
                    error: str = 'raise'):
        """
        Unpin the data, allow storage to release the data.

        Parameters
        ----------
        data_key: str
            data key to unpin
        error: str
            raise or ignore
        """
        await self._storage_handler_ref.unpin(self._session_id,
                                              data_key, error)

    @unpin.batch
    async def batch_unpin(self, args_list, kwargs_list):
        unpins = []
        for args, kwargs in zip(args_list, kwargs_list):
            data_key, error = self.unpin.bind(*args, **kwargs)
            unpins.append(
                self._storage_handler_ref.unpin.delay(
                    self._session_id, data_key, error)
            )
        return await self._storage_handler_ref.unpin.batch(*unpins)

    async def open_reader(self, data_key: str) -> StorageFileObject:
        """
        Return a file-like object for reading.

        Parameters
        ----------
        data_key: str
            data key

        Returns
        -------
            return a file-like object.
        """
        return await self._storage_handler_ref.open_reader(
            self._session_id, data_key)

    async def open_writer(self,
                          data_key: str,
                          size: int,
                          level: StorageLevel) -> WrappedStorageFileObject:
        """
        Return a file-like object for writing data.

        Parameters
        ----------
        data_key: str
            data key
        size: int
            the total size of data
        level: StorageLevel
            the storage level to write

        Returns
        -------
            return a file-like object.
        """
        return await self._storage_handler_ref.open_writer(
            self._session_id, data_key, size, level
        )

    async def list(self, level: StorageLevel) -> List:
        """
        List all stored data_keys in storage.

        Parameters
        ----------
        level: StorageLevel
            the storage level to list all objects

        Returns
        -------
            list of data keys
        """
        return await self._storage_handler_ref.list(level=level)

    async def get_storage_level_info(self,
                                     level: StorageLevel) -> StorageInfo:
        """
        Get storage level's info.

        Parameters
        ----------
        level : StorageLevel
            Storage level.

        Returns
        -------
        storage_level_info : StorageInfo
        """
        return await self._storage_handler_ref.get_storage_level_info(level)


class MockStorageAPI(StorageAPI):
    @classmethod
    async def create(cls: Type[APIType],
                     session_id: str,
                     address: str,
                     **kwargs) -> APIType:
        from ..core import StorageManagerActor

        storage_configs = kwargs.get('storage_configs')
        if not storage_configs:
            if sys.platform == 'darwin':
                plasma_dir = '/tmp'
            else:
                plasma_dir = '/dev/shm'
            plasma_setup_params = dict(
                store_memory=10 * 1024 * 1024,
                plasma_directory=plasma_dir,
                check_dir_size=False)
            if _is_windows:
                storage_configs = {"shared_memory": {}}
            else:
                storage_configs = {
                    "plasma": plasma_setup_params,
                }

        storage_handler_cls = kwargs.pop('storage_handler_cls', StorageHandlerActor)
        await mo.create_actor(StorageManagerActor,
                              storage_configs,
                              storage_handler_cls=storage_handler_cls,
                              uid=StorageManagerActor.default_uid(),
                              address=address)
        return await super().create(address=address, session_id=session_id)

    @classmethod
    async def cleanup(cls: Type[APIType], address: str):
        await mo.destroy_actor(
            await mo.actor_ref(address, StorageManagerActor.default_uid()))<|MERGE_RESOLUTION|>--- conflicted
+++ resolved
@@ -176,13 +176,6 @@
         error: str
             raise or ignore
         """
-<<<<<<< HEAD
-        await self._storage_handler_ref.fetch(
-            self._session_id, data_key, level,
-            dest_address, band_name, error)
-
-    @extensible
-=======
         await self._storage_handler_ref.fetch_batch(
             self._session_id, [data_key], level,
             dest_address, band_name, error)
@@ -202,7 +195,6 @@
             self._session_id, data_keys, *extracted_args)
 
     @mo.extensible
->>>>>>> 7cf4f21b
     async def unpin(self, data_key: str,
                     error: str = 'raise'):
         """
