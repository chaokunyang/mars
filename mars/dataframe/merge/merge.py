# Copyright 1999-2021 Alibaba Group Holding Ltd.
#
# Licensed under the Apache License, Version 2.0 (the "License");
# you may not use this file except in compliance with the License.
# You may obtain a copy of the License at
#
#      http://www.apache.org/licenses/LICENSE-2.0
#
# Unless required by applicable law or agreed to in writing, software
# distributed under the License is distributed on an "AS IS" BASIS,
# WITHOUT WARRANTIES OR CONDITIONS OF ANY KIND, either express or implied.
# See the License for the specific language governing permissions and
# limitations under the License.

import itertools
from collections import namedtuple
from enum import Enum
from typing import Any, Dict, List, Optional, Union, Tuple

import numpy as np
import pandas as pd

from ... import opcodes as OperandDef
from ...core import OutputType, recursive_tile, TileStatus
from ...core.context import get_context
from ...core.operand import OperandStage, MapReduceOperand
from ...serialization.serializables import (
    AnyField,
    BoolField,
    DictField,
    StringField,
    TupleField,
    KeyField,
    Int32Field,
    NamedTupleField,
)
from ...typing import TileableType
from ...utils import has_unknown_shape, lazy_import
from ..base.bloom_filter import filter_by_bloom_filter
from ..core import DataFrame, Series, DataFrameChunk
from ..operands import DataFrameOperand, DataFrameOperandMixin, DataFrameShuffleProxy
from ..utils import (
    auto_merge_chunks,
    build_concatenated_rows_frame,
    build_df,
    parse_index,
    hash_dataframe_on,
    infer_index_value,
    is_cudf,
)

import logging

logger = logging.getLogger(__name__)
DEFAULT_BLOOM_FILTER_CHUNK_THRESHOLD = 10
# use bloom filter to filter large DataFrame
BLOOM_FILTER_OPTIONS = [
    "max_elements",
    "error_rate",
    "apply_chunk_size_threshold",
    "filter",
    "combine_size",
]
BLOOM_FILTER_ON_OPTIONS = ["large", "small", "both"]
DEFAULT_BLOOM_FILTER_ON = "large"

cudf = lazy_import("cudf")


class DataFrameMergeAlign(MapReduceOperand, DataFrameOperandMixin):
    _op_type_ = OperandDef.DATAFRAME_SHUFFLE_MERGE_ALIGN

    index_shuffle_size = Int32Field("index_shuffle_size")
    shuffle_on = AnyField("shuffle_on")

    input = KeyField("input")

    def __init__(self, output_types=None, **kw):
        super().__init__(_output_types=output_types, **kw)
        if output_types is None:
            if self.stage == OperandStage.map:
                output_types = [OutputType.dataframe]
            elif self.stage == OperandStage.reduce:
                output_types = [OutputType.dataframe] * 2
        self._output_types = output_types

    @property
    def output_limit(self) -> int:
        return len(self.output_types)

    @classmethod
    def execute_map(cls, ctx, op):
        chunk = op.outputs[0]
        df = ctx[op.inputs[0].key]
        shuffle_on = op.shuffle_on

        if shuffle_on is not None:
            # shuffle on field may be resident in index
            to_reset_index_names = []
            if not isinstance(shuffle_on, (list, tuple)):
                if shuffle_on not in df.dtypes:
                    to_reset_index_names.append(shuffle_on)
            else:
                for son in shuffle_on:
                    if son not in df.dtypes:
                        to_reset_index_names.append(shuffle_on)
            if len(to_reset_index_names) > 0:
                df = df.reset_index(to_reset_index_names)

        filters = hash_dataframe_on(df, shuffle_on, op.index_shuffle_size)

        # shuffle on index
        for index_idx, index_filter in enumerate(filters):
            reducer_index = (index_idx, chunk.index[1])
            if index_filter is not None and index_filter is not list():
                ctx[chunk.key, reducer_index] = df.iloc[index_filter]
            else:
                ctx[chunk.key, reducer_index] = None

    @classmethod
    def execute_reduce(cls, ctx, op: "DataFrameMergeAlign"):
        for i, chunk in enumerate(op.outputs):
            input_idx_to_df = dict(
                op.iter_mapper_data_with_index(ctx, mapper_id=i, skip_none=True)
            )
            row_idxes = sorted({idx[0] for idx in input_idx_to_df})
            res = []
            for row_idx in row_idxes:
                row_df = input_idx_to_df.get((row_idx, 0), None)
                if row_df is not None:
                    res.append(row_df)
            xdf = cudf if is_cudf(res[0]) else pd
            ctx[chunk.key] = xdf.concat(res, axis=0)

    @classmethod
    def execute(cls, ctx, op):
        if op.stage == OperandStage.map:
            cls.execute_map(ctx, op)
        else:
            cls.execute_reduce(ctx, op)


MergeSplitInfo = namedtuple("MergeSplitInfo", "split_side, split_index, nsplits")


class MergeMethod(Enum):
    one_chunk = 0
    broadcast = 1
    shuffle = 2


class DataFrameMerge(DataFrameOperand, DataFrameOperandMixin):
    _op_type_ = OperandDef.DATAFRAME_MERGE

    how = StringField("how")
    on = AnyField("on")
    left_on = AnyField("left_on")
    right_on = AnyField("right_on")
    left_index = BoolField("left_index")
    right_index = BoolField("right_index")
    sort = BoolField("sort")
    suffixes = TupleField("suffixes")
    copy_ = BoolField("copy_")
    indicator = BoolField("indicator")
    validate = AnyField("validate")
    method = StringField("method")
    auto_merge = StringField("auto_merge")
    auto_merge_threshold = Int32Field("auto_merge_threshold")
    bloom_filter = AnyField("bloom_filter")
    bloom_filter_options = DictField("bloom_filter_options")

    # only for broadcast merge
    split_info = NamedTupleField("split_info")

    def __init__(self, copy=None, **kwargs):
        super().__init__(copy_=copy, **kwargs)

    def __call__(self, left, right):
        empty_left, empty_right = build_df(left), build_df(right)
        # this `merge` will check whether the combination of those arguments is valid
        merged = empty_left.merge(
            empty_right,
            how=self.how,
            on=self.on,
            left_on=self.left_on,
            right_on=self.right_on,
            left_index=self.left_index,
            right_index=self.right_index,
            sort=self.sort,
            suffixes=self.suffixes,
            copy=self.copy_,
            indicator=self.indicator,
            validate=self.validate,
        )

        # the `index_value` doesn't matter.
        index_tokenize_objects = [
            left,
            right,
            self.how,
            self.left_on,
            self.right_on,
            self.left_index,
            self.right_index,
        ]
        return self.new_dataframe(
            [left, right],
            shape=(np.nan, merged.shape[1]),
            dtypes=merged.dtypes,
            index_value=parse_index(merged.index, *index_tokenize_objects),
            columns_value=parse_index(merged.columns, store_data=True),
        )

    @classmethod
    def _gen_map_chunk(
        cls,
        chunk: DataFrameChunk,
        shuffle_on: Union[List, str],
        out_size: int,
        mapper_id: int = 0,
    ):
        map_op = DataFrameMergeAlign(
            stage=OperandStage.map,
            shuffle_on=shuffle_on,
            sparse=chunk.issparse(),
            mapper_id=mapper_id,
            index_shuffle_size=out_size,
        )
        return map_op.new_chunk(
            [chunk],
            shape=(np.nan, np.nan),
            dtypes=chunk.dtypes,
            index=chunk.index,
            index_value=chunk.index_value,
            columns_value=chunk.columns_value,
        )

    @classmethod
    def _gen_shuffle_chunks(
        cls,
        out_shape: Tuple,
        shuffle_on: Union[List, str],
        df: Union[DataFrame, Series],
    ):
        # gen map chunks
        map_chunks = [
            cls._gen_map_chunk(chunk, shuffle_on, out_shape[0]) for chunk in df.chunks
        ]

        proxy_chunk = DataFrameShuffleProxy(
            output_types=[OutputType.dataframe]
        ).new_chunk(
            map_chunks,
            shape=(),
            dtypes=df.dtypes,
            index_value=df.index_value,
            columns_value=df.columns_value,
        )

        # gen reduce chunks
        reduce_chunks = []
        out_indices = list(itertools.product(*(range(s) for s in out_shape)))
        for ordinal, out_idx in enumerate(out_indices):
            reduce_op = DataFrameMergeAlign(
                stage=OperandStage.reduce,
                reducer_ordinal=ordinal,
<<<<<<< HEAD
                n_reducer=len(out_indices),
=======
                n_reducers=len(out_indices),
>>>>>>> 6ffc7b90
                sparse=proxy_chunk.issparse(),
                output_types=[OutputType.dataframe],
            )
            reduce_chunks.append(
                reduce_op.new_chunk(
                    [proxy_chunk],
                    shape=(np.nan, np.nan),
                    dtypes=proxy_chunk.dtypes,
                    index=out_idx,
                    index_value=proxy_chunk.index_value,
                    columns_value=proxy_chunk.columns_value,
                )
            )
        return reduce_chunks

    @classmethod
    def _gen_both_shuffle_chunks(
        cls,
        out_shape: Tuple,
        left_shuffle_on: Union[List, str],
        right_shuffle_on: Union[List, str],
        left: Union[DataFrame, Series],
        right: Union[DataFrame, Series],
    ):
        # gen map chunks
        # for left dataframe, use 0 as mapper_id
        left_map_chunks = [
            cls._gen_map_chunk(chunk, left_shuffle_on, out_shape[0], mapper_id=0)
            for chunk in left.chunks
        ]
        # for right dataframe, use 1 as mapper_id
        right_map_chunks = [
            cls._gen_map_chunk(chunk, right_shuffle_on, out_shape[0], mapper_id=1)
            for chunk in right.chunks
        ]
        map_chunks = left_map_chunks + right_map_chunks

        proxy_chunk = DataFrameShuffleProxy(
            output_types=[OutputType.dataframe]
        ).new_chunk(
            map_chunks,
            shape=(),
            dtypes=left.dtypes,
            index_value=left.index_value,
            columns_value=left.columns_value,
        )

        # gen reduce chunks
        left_reduce_chunks = []
        right_reduce_chunks = []
        out_indices = list(itertools.product(*(range(s) for s in out_shape)))
        for ordinal, out_idx in enumerate(out_indices):
            reduce_op = DataFrameMergeAlign(
                stage=OperandStage.reduce,
                sparse=proxy_chunk.issparse(),
                reducer_ordinal=ordinal,
<<<<<<< HEAD
                n_reducer=len(out_indices),
=======
                n_reducers=len(out_indices),
>>>>>>> 6ffc7b90
            )
            left_param = {
                "shape": (np.nan, np.nan),
                "dtypes": left.dtypes,
                "index": out_idx,
                "index_value": left.index_value,
                "columns_value": left.columns_value,
            }
            right_param = {
                "shape": (np.nan, np.nan),
                "dtypes": right.dtypes,
                "index": out_idx,
                "index_value": right.index_value,
                "columns_value": right.columns_value,
            }
            params = [left_param, right_param]
            left_reduce, right_reduce = reduce_op.new_chunks([proxy_chunk], kws=params)
            left_reduce_chunks.append(left_reduce)
            right_reduce_chunks.append(right_reduce)
        return left_reduce_chunks, right_reduce_chunks

    @classmethod
    def _apply_bloom_filter(
        cls,
        left: TileableType,
        right: TileableType,
        left_on: Union[List, str],
        right_on: Union[List, str],
        op: "DataFrameMerge",
    ):
        bloom_filter_params = dict()
        bloom_filter_options = op.bloom_filter_options or dict()
        for option in ["max_elements", "error_rate", "combine_size"]:
            if option in bloom_filter_options:
                bloom_filter_params[option] = bloom_filter_options[option]
        if "max_elements" not in bloom_filter_params:
            bloom_filter_params["max_elements"] = max(
                c.shape[0] for c in left.chunks + right.chunks
            )
        filter_on = bloom_filter_options.get("filter", DEFAULT_BLOOM_FILTER_ON)
        if filter_on == "large":
            if len(left.chunks) > len(right.chunks):
                left = filter_by_bloom_filter(
                    left, right, left_on, right_on, **bloom_filter_params
                )
            else:
                right = filter_by_bloom_filter(
                    right, left, right_on, left_on, **bloom_filter_params
                )
        elif filter_on == "small":
            if len(left.chunks) < len(right.chunks):
                left = filter_by_bloom_filter(
                    left, right, left_on, right_on, **bloom_filter_params
                )
            else:
                right = filter_by_bloom_filter(
                    right, left, right_on, left_on, **bloom_filter_params
                )
        else:
            assert filter_on == "both"
            # both
            left = filter_by_bloom_filter(
                left, right, left_on, right_on, **bloom_filter_params
            )
            right = filter_by_bloom_filter(
                right, left, right_on, left_on, **bloom_filter_params
            )
        return left, right

    @classmethod
    def _tile_one_chunk(
        cls,
        op: "DataFrameMerge",
        left: Union[DataFrame, Series],
        right: Union[DataFrame, Series],
    ):
        df = op.outputs[0]
        if len(left.chunks) == 1 and len(right.chunks) == 1:
            merge_op = op.copy().reset_key()
            out_chunk = merge_op.new_chunk(
                [left.chunks[0], right.chunks[0]],
                shape=df.shape,
                index=left.chunks[0].index,
                index_value=df.index_value,
                dtypes=df.dtypes,
                columns_value=df.columns_value,
            )
            out_chunks = [out_chunk]
            nsplits = ((np.nan,), (df.shape[1],))
        elif len(left.chunks) == 1:
            out_chunks = []
            left_chunk = left.chunks[0]
            left_chunk.is_broadcaster = True
            for c in right.chunks:
                merge_op = op.copy().reset_key()
                out_chunk = merge_op.new_chunk(
                    [left_chunk, c],
                    shape=(np.nan, df.shape[1]),
                    index=c.index,
                    index_value=infer_index_value(
                        left_chunk.index_value, c.index_value
                    ),
                    dtypes=df.dtypes,
                    columns_value=df.columns_value,
                )
                out_chunks.append(out_chunk)
            nsplits = ((np.nan,) * len(right.chunks), (df.shape[1],))
        else:
            out_chunks = []
            right_chunk = right.chunks[0]
            # set `is_broadcaster` as True
            right_chunk.is_broadcaster = True
            for c in left.chunks:
                merge_op = op.copy().reset_key()
                out_chunk = merge_op.new_chunk(
                    [c, right_chunk],
                    shape=(np.nan, df.shape[1]),
                    index=c.index,
                    index_value=infer_index_value(
                        right_chunk.index_value, c.index_value
                    ),
                    dtypes=df.dtypes,
                    columns_value=df.columns_value,
                )
                out_chunks.append(out_chunk)
            nsplits = ((np.nan,) * len(left.chunks), (df.shape[1],))

        new_op = op.copy()
        return new_op.new_dataframes(
            op.inputs,
            df.shape,
            nsplits=nsplits,
            chunks=out_chunks,
            dtypes=df.dtypes,
            index_value=df.index_value,
            columns_value=df.columns_value,
        )

    @classmethod
    def _tile_shuffle(
        cls,
        op: "DataFrameMerge",
        left: Union[DataFrame, Series],
        right: Union[DataFrame, Series],
    ):
        df = op.outputs[0]
        left_row_chunk_size = left.chunk_shape[0]
        right_row_chunk_size = right.chunk_shape[0]
        out_row_chunk_size = max(left_row_chunk_size, right_row_chunk_size)

        out_chunk_shape = (out_row_chunk_size, 1)
        nsplits = [[np.nan for _ in range(out_row_chunk_size)], [df.shape[1]]]

        left_on = _prepare_shuffle_on(op.left_index, op.left_on, op.on)
        right_on = _prepare_shuffle_on(op.right_index, op.right_on, op.on)

        # do shuffle
        left_chunks, right_chunks = cls._gen_both_shuffle_chunks(
            out_chunk_shape, left_on, right_on, left, right
        )

        out_chunks = []
        for left_chunk, right_chunk in zip(left_chunks, right_chunks):
            merge_op = op.copy().reset_key()
            out_chunk = merge_op.new_chunk(
                [left_chunk, right_chunk],
                shape=(np.nan, df.shape[1]),
                index=left_chunk.index,
                index_value=infer_index_value(
                    left_chunk.index_value, right_chunk.index_value
                ),
                dtypes=df.dtypes,
                columns_value=df.columns_value,
            )
            out_chunks.append(out_chunk)

        new_op = op.copy()
        return new_op.new_dataframes(
            op.inputs,
            df.shape,
            nsplits=tuple(tuple(ns) for ns in nsplits),
            chunks=out_chunks,
            dtypes=df.dtypes,
            index_value=df.index_value,
            columns_value=df.columns_value,
        )

    @classmethod
    def _tile_broadcast(
        cls,
        op: "DataFrameMerge",
        left: Union[DataFrame, Series],
        right: Union[DataFrame, Series],
    ):
        from .concat import DataFrameConcat

        out_df = op.outputs[0]
        out_chunks = []
        if left.chunk_shape[0] < right.chunk_shape[0]:
            # broadcast left
            if op.how == "inner":
                left_chunks = left.chunks
                need_split = False
            else:
                left_on = _prepare_shuffle_on(op.left_index, op.left_on, op.on)
                left_chunks = cls._gen_shuffle_chunks(left.chunk_shape, left_on, left)
                need_split = True
            # set is_broadcast property
            for c in left_chunks:
                c.is_broadcaster = True
            right_chunks = right.chunks
            for right_chunk in right_chunks:
                merged_chunks = []
                # concat all merged results
                for j, left_chunk in enumerate(left_chunks):
                    merge_op = op.copy().reset_key()
                    if need_split:
                        merge_op.split_info = MergeSplitInfo(
                            "right", j, len(left_chunks)
                        )
                    merged_chunks.append(
                        merge_op.new_chunk(
                            [left_chunk, right_chunk],
                            index=(j, 0),
                            shape=(np.nan, out_df.shape[1]),
                            columns_value=out_df.columns_value,
                        )
                    )
                concat_op = DataFrameConcat(output_types=[OutputType.dataframe])
                out_chunks.append(
                    concat_op.new_chunk(
                        merged_chunks,
                        shape=(np.nan, out_df.shape[1]),
                        dtypes=out_df.dtypes,
                        index=right_chunk.index,
                        index_value=infer_index_value(
                            left_chunks[0].index_value, right_chunk.index_value
                        ),
                        columns_value=out_df.columns_value,
                    )
                )
            nsplits = ((np.nan,) * len(right.chunks), (out_df.shape[1],))
        else:
            # broadcast right
            if op.how == "inner":
                need_split = False
                right_chunks = right.chunks
            else:
                need_split = True
                right_on = _prepare_shuffle_on(op.right_index, op.right_on, op.on)
                right_chunks = cls._gen_shuffle_chunks(
                    right.chunk_shape, right_on, right
                )
            # set is_broadcast property
            for c in right_chunks:
                c.is_broadcaster = True
            left_chunks = left.chunks
            for left_chunk in left_chunks:
                merged_chunks = []
                # concat all merged results
                for j, right_chunk in enumerate(right_chunks):
                    merge_op = op.copy().reset_key()
                    if need_split:
                        merge_op.split_info = MergeSplitInfo(
                            "left", j, len(right_chunks)
                        )
                    merged_chunks.append(
                        merge_op.new_chunk(
                            [left_chunk, right_chunk],
                            shape=(np.nan, out_df.shape[1]),
                            index=(j, 0),
                            columns_value=out_df.columns_value,
                        )
                    )
                concat_op = DataFrameConcat(output_types=[OutputType.dataframe])
                out_chunks.append(
                    concat_op.new_chunk(
                        merged_chunks,
                        shape=(np.nan, out_df.shape[1]),
                        dtypes=out_df.dtypes,
                        index=left_chunk.index,
                        index_value=infer_index_value(
                            left_chunk.index_value, right_chunks[0].index_value
                        ),
                        columns_value=out_df.columns_value,
                    )
                )
            nsplits = ((np.nan,) * len(left.chunks), (out_df.shape[1],))

        new_op = op.copy()
        return new_op.new_dataframes(
            op.inputs,
            out_df.shape,
            nsplits=tuple(tuple(ns) for ns in nsplits),
            chunks=out_chunks,
            dtypes=out_df.dtypes,
            index_value=out_df.index_value,
            columns_value=out_df.columns_value,
        )

    @classmethod
    def _can_merge_with_one_chunk(
        cls, left: TileableType, right: TileableType, how: str
    ) -> bool:
        return (len(left.chunks) == 1 and how in ["right", "inner"]) or (
            len(right.chunks) == 1 and how in ["left", "inner"]
        )

    @classmethod
    def _can_merge_with_broadcast(
        cls, big_chunk_size: int, small_chunk_size: int, big_side: str, how: str
    ) -> bool:
        return how in [big_side, "inner"] and np.log2(big_chunk_size) > small_chunk_size

    @classmethod
    def _get_auto_merge_options(cls, auto_merge: str) -> Tuple[bool, bool]:
        if auto_merge == "both":
            return True, True
        elif auto_merge == "none":
            return False, False
        elif auto_merge == "before":
            return True, False
        else:
            assert auto_merge == "after"
            return False, True

    @classmethod
    def _choose_merge_method(
        cls, op: "DataFrameMerge", left: TileableType, right: TileableType
    ):
        how = op.how
        method = op.method
        left_row_chunk_size = left.chunk_shape[0]
        right_row_chunk_size = right.chunk_shape[0]
        if left_row_chunk_size > right_row_chunk_size:
            big_side = "left"
            big_chunk_size = left_row_chunk_size
            small_chunk_size = right_row_chunk_size
        else:
            big_side = "right"
            big_chunk_size = right_row_chunk_size
            small_chunk_size = left_row_chunk_size
        if method == "auto":
            if cls._can_merge_with_one_chunk(left, right, how):
                return MergeMethod.one_chunk
            elif cls._can_merge_with_broadcast(
                big_chunk_size, small_chunk_size, big_side, how
            ):
                return MergeMethod.broadcast
            else:
                return MergeMethod.shuffle
        elif method == "broadcast":
            if cls._can_merge_with_one_chunk(left, right, how):
                return MergeMethod.one_chunk
            elif how in [big_side, "inner"]:
                return MergeMethod.broadcast
            else:  # pragma: no cover
                raise ValueError("Cannot specify merge method `broadcast`")
        else:
            assert method == "shuffle"
            return MergeMethod.shuffle

    @classmethod
    def _if_apply_bloom_filter(
        cls,
        method: MergeMethod,
        op: "DataFrameMerge",
        left: TileableType,
        right: TileableType,
    ):
        # bloom filter can only work for inner merge
        if op.how != "inner" or op.bloom_filter is False:
            return False
        elif op.bloom_filter is True:
            return True

        bloom_filter_options = op.bloom_filter_options or dict()
        bloom_filter_chunk_threshold = bloom_filter_options.get(
            "apply_chunk_size_threshold", DEFAULT_BLOOM_FILTER_CHUNK_THRESHOLD
        )

        # TODO(hks): disable bloom_filter for now, when it is ready, turn it on them
        # bloom_filter == auto
        if len(left.chunks + right.chunks) <= bloom_filter_chunk_threshold:
            # if size of input chunks <= threshold, skip bloom filter
            return False
        elif method == MergeMethod.shuffle:
            # for shuffle, enable bloom filter by default
            return False

        return False

    @classmethod
    def tile(cls, op: "DataFrameMerge"):
        left = build_concatenated_rows_frame(op.inputs[0])
        right = build_concatenated_rows_frame(op.inputs[1])

        ctx = get_context()
        auto_merge_threshold = op.auto_merge_threshold
        auto_merge_before, auto_merge_after = cls._get_auto_merge_options(op.auto_merge)

        if (
            auto_merge_before
            and len(left.chunks) + len(right.chunks) > auto_merge_threshold
        ):
            yield TileStatus([left, right] + left.chunks + right.chunks, progress=0.2)
            left = auto_merge_chunks(ctx, left)
            right = auto_merge_chunks(ctx, right)
            logger.debug(
                "Before merge %s, left data count: %d, chunk size: %d, "
                "right data count: %d, chunk_size: %d",
                op,
                left.shape[0],
                len(left.chunks),
                right.shape[0],
                len(right.chunks),
            )
        else:
            logger.debug(
                "Skip auto merge before %s, left chunk size: %d, right chunk size: %d",
                op,
                len(left.chunks),
                len(right.chunks),
            )

        method = cls._choose_merge_method(op, left, right)
        if cls._if_apply_bloom_filter(method, op, left, right):
            if has_unknown_shape(left, right):  # pragma: no cover
                yield TileStatus(left.chunks + right.chunks, progress=0.3)
            left_on = _prepare_shuffle_on(op.left_index, op.left_on, op.on)
            right_on = _prepare_shuffle_on(op.right_index, op.right_on, op.on)
            small_one = right if len(left.chunks) > len(right.chunks) else left
            logger.debug(
                "Apply bloom filter for operand %s, use DataFrame %s to build bloom filter.",
                op,
                small_one,
            )
            left, right = yield from recursive_tile(
                *cls._apply_bloom_filter(left, right, left_on, right_on, op)
            )
            # auto merge after bloom filter
            yield TileStatus([left, right] + left.chunks + right.chunks, progress=0.5)
            left = auto_merge_chunks(ctx, left)
            right = auto_merge_chunks(ctx, right)

            if op.method == "auto":
                # if method is auto, select new method after auto merge
                method = cls._choose_merge_method(op, left, right)
        logger.debug("Choose %s method for merge operand %s", method, op)
        if method == MergeMethod.one_chunk:
            ret = cls._tile_one_chunk(op, left, right)
        elif method == MergeMethod.broadcast:
            ret = cls._tile_broadcast(op, left, right)
        else:
            assert method == MergeMethod.shuffle
            ret = cls._tile_shuffle(op, left, right)

        if (
            op.how == "inner"
            and auto_merge_after
            and len(ret[0].chunks) > auto_merge_threshold
        ):
            # if how=="inner", output data size will reduce greatly with high probability，
            # use auto_merge_chunks to combine small chunks.
            yield TileStatus(
                ret[0].chunks, progress=0.8
            )  # trigger execution for chunks
            merged = auto_merge_chunks(get_context(), ret[0])
            logger.debug(
                "After merge %s, data size: %d, chunk size: %d",
                op,
                merged.shape[0],
                len(merged.chunks),
            )
            return [merged]
        else:
            logger.debug(
                "Skip auto merge after %s, chunk size: %d", op, len(ret[0].chunks)
            )
            return ret

    @classmethod
    def execute(cls, ctx, op):
        chunk = op.outputs[0]
        left, right = ctx[op.inputs[0].key], ctx[op.inputs[1].key]

        if getattr(op, "split_info", None) is not None:
            split_info = op.split_info
            if split_info.split_side == "left":
                index = hash_dataframe_on(left, on=op.on, size=split_info.nsplits)[
                    split_info.split_index
                ]
                left = left.iloc[index]
            else:
                index = hash_dataframe_on(right, on=op.on, size=split_info.nsplits)[
                    split_info.split_index
                ]
                right = right.iloc[index]

        def execute_merge(x, y):
            if not op.gpu:
                kwargs = dict(
                    copy=op.copy, validate=op.validate, indicator=op.indicator
                )
            else:  # pragma: no cover
                # cudf doesn't support 'validate' and 'copy'
                kwargs = dict(indicator=op.indicator)
            return x.merge(
                y,
                how=op.how,
                on=op.on,
                left_on=op.left_on,
                right_on=op.right_on,
                left_index=op.left_index,
                right_index=op.right_index,
                sort=op.sort,
                suffixes=op.suffixes,
                **kwargs,
            )

        # workaround for: https://github.com/pandas-dev/pandas/issues/27943
        try:
            r = execute_merge(left, right)
        except ValueError:
            r = execute_merge(left.copy(deep=True), right.copy(deep=True))

        # make sure column's order
        if not all(
            n1 == n2 for n1, n2 in zip(chunk.columns_value.to_pandas(), r.columns)
        ):
            r = r[list(chunk.columns_value.to_pandas())]
        ctx[chunk.key] = r


def _prepare_shuffle_on(use_index, side_on, on):
    # consistent with pandas: `left_index` precedes `left_on` and `right_index` precedes `right_on`
    if use_index:
        # `None` means we will shuffle on df.index.
        return None
    elif side_on is not None:
        return side_on
    else:
        return on


def merge(
    df: Union[DataFrame, Series],
    right: Union[DataFrame, Series],
    how: str = "inner",
    on: str = None,
    left_on: str = None,
    right_on: str = None,
    left_index: bool = False,
    right_index: bool = False,
    sort: bool = False,
    suffixes: Tuple[Optional[str], Optional[str]] = ("_x", "_y"),
    copy: bool = True,
    indicator: bool = False,
    validate: str = None,
    method: str = "auto",
    auto_merge: str = "both",
    auto_merge_threshold: int = 8,
    bloom_filter: Union[bool, str] = "auto",
    bloom_filter_options: Dict[str, Any] = None,
) -> DataFrame:
    """
    Merge DataFrame or named Series objects with a database-style join.

    A named Series object is treated as a DataFrame with a single named column.

    The join is done on columns or indexes. If joining columns on
    columns, the DataFrame indexes *will be ignored*. Otherwise if joining indexes
    on indexes or indexes on a column or columns, the index will be passed on.
    When performing a cross merge, no column specifications to merge on are
    allowed.

    Parameters
    ----------
    right : DataFrame or named Series
        Object to merge with.
    how : {'left', 'right', 'outer', 'inner'}, default 'inner'
        Type of merge to be performed.

        * left: use only keys from left frame, similar to a SQL left outer join;
          preserve key order.
        * right: use only keys from right frame, similar to a SQL right outer join;
          preserve key order.
        * outer: use union of keys from both frames, similar to a SQL full outer
          join; sort keys lexicographically.
        * inner: use intersection of keys from both frames, similar to a SQL inner
          join; preserve the order of the left keys.

    on : label or list
        Column or index level names to join on. These must be found in both
        DataFrames. If `on` is None and not merging on indexes then this defaults
        to the intersection of the columns in both DataFrames.
    left_on : label or list, or array-like
        Column or index level names to join on in the left DataFrame. Can also
        be an array or list of arrays of the length of the left DataFrame.
        These arrays are treated as if they are columns.
    right_on : label or list, or array-like
        Column or index level names to join on in the right DataFrame. Can also
        be an array or list of arrays of the length of the right DataFrame.
        These arrays are treated as if they are columns.
    left_index : bool, default False
        Use the index from the left DataFrame as the join key(s). If it is a
        MultiIndex, the number of keys in the other DataFrame (either the index
        or a number of columns) must match the number of levels.
    right_index : bool, default False
        Use the index from the right DataFrame as the join key. Same caveats as
        left_index.
    sort : bool, default False
        Sort the join keys lexicographically in the result DataFrame. If False,
        the order of the join keys depends on the join type (how keyword).
    suffixes : list-like, default is ("_x", "_y")
        A length-2 sequence where each element is optionally a string
        indicating the suffix to add to overlapping column names in
        `left` and `right` respectively. Pass a value of `None` instead
        of a string to indicate that the column name from `left` or
        `right` should be left as-is, with no suffix. At least one of the
        values must not be None.
    copy : bool, default True
        If False, avoid copy if possible.
    indicator : bool or str, default False
        If True, adds a column to the output DataFrame called "_merge" with
        information on the source of each row. The column can be given a different
        name by providing a string argument. The column will have a Categorical
        type with the value of "left_only" for observations whose merge key only
        appears in the left DataFrame, "right_only" for observations
        whose merge key only appears in the right DataFrame, and "both"
        if the observation's merge key is found in both DataFrames.
    validate : str, optional
        If specified, checks if merge is of specified type.

        * "one_to_one" or "1:1": check if merge keys are unique in both
          left and right datasets.
        * "one_to_many" or "1:m": check if merge keys are unique in left
          dataset.
        * "many_to_one" or "m:1": check if merge keys are unique in right
          dataset.
        * "many_to_many" or "m:m": allowed, but does not result in checks.
    method : {"auto", "shuffle", "broadcast"}, default auto
        "broadcast" is recommended when one DataFrame is much smaller than the other,
        otherwise, "shuffle" will be a better choice. By default, we choose method
        according to actual data size.
    auto_merge : {"both", "none", "before", "after"}, default both
        Auto merge small chunks before or after merge

        * "both": auto merge small chunks before and after,
        * "none": do not merge small chunks
        * "before": only merge small chunks before merge
        * "after": only merge small chunks after merge
    auto_merge_threshold : int, default 8
        When how is "inner", merged result could be much smaller than original DataFrame,
        if the number of chunks is greater than the threshold,
        it will merge small chunks automatically.
    bloom_filter: bool, str, default "auto"
        Use bloom filter to optimize merge
    bloom_filter_options: dict
        * "max_elements": max elements in bloom filter,
          default value is the max size of all input chunks
        * "error_rate": error raite, default 0.1.
        * "apply_chunk_size_threshold": min chunk size of input chunks to apply bloom filter, default 10
          when chunk size of left and right is greater than this threshold, apply bloom filter
        * "filter": "large", "small", "both", default "large"
          decides to filter on large, small or both DataFrames.

    Returns
    -------
    DataFrame
        A DataFrame of the two merged objects.

    Examples
    --------
    >>> import mars.dataframe as md
    >>> df1 = md.DataFrame({'lkey': ['foo', 'bar', 'baz', 'foo'],
    ...                     'value': [1, 2, 3, 5]})
    >>> df2 = md.DataFrame({'rkey': ['foo', 'bar', 'baz', 'foo'],
    ...                     'value': [5, 6, 7, 8]})
    >>> df1.execute()
        lkey value
    0   foo      1
    1   bar      2
    2   baz      3
    3   foo      5
    >>> df2.execute()
        rkey value
    0   foo      5
    1   bar      6
    2   baz      7
    3   foo      8

    Merge df1 and df2 on the lkey and rkey columns. The value columns have
    the default suffixes, _x and _y, appended.

    >>> df1.merge(df2, left_on='lkey', right_on='rkey').execute()
      lkey  value_x rkey  value_y
    0  foo        1  foo        5
    1  foo        1  foo        8
    2  foo        5  foo        5
    3  foo        5  foo        8
    4  bar        2  bar        6
    5  baz        3  baz        7

    Merge DataFrames df1 and df2 with specified left and right suffixes
    appended to any overlapping columns.

    >>> df1.merge(df2, left_on='lkey', right_on='rkey',
    ...           suffixes=('_left', '_right')).execute()
      lkey  value_left rkey  value_right
    0  foo           1  foo            5
    1  foo           1  foo            8
    2  foo           5  foo            5
    3  foo           5  foo            8
    4  bar           2  bar            6
    5  baz           3  baz            7

    Merge DataFrames df1 and df2, but raise an exception if the DataFrames have
    any overlapping columns.

    >>> df1.merge(df2, left_on='lkey', right_on='rkey', suffixes=(False, False)).execute()
    Traceback (most recent call last):
    ...
    ValueError: columns overlap but no suffix specified:
        Index(['value'], dtype='object')

    >>> df1 = md.DataFrame({'a': ['foo', 'bar'], 'b': [1, 2]})
    >>> df2 = md.DataFrame({'a': ['foo', 'baz'], 'c': [3, 4]})
    >>> df1.execute()
          a  b
    0   foo  1
    1   bar  2
    >>> df2.execute()
          a  c
    0   foo  3
    1   baz  4

    >>> df1.merge(df2, how='inner', on='a').execute()
          a  b  c
    0   foo  1  3

    >>> df1.merge(df2, how='left', on='a').execute()
          a  b  c
    0   foo  1  3.0
    1   bar  2  NaN
    """
    if method is None:
        method = "auto"
    if method not in [
        "auto",
        "shuffle",
        "broadcast",
    ]:  # pragma: no cover
        raise NotImplementedError(f"{method} merge is not supported")
    if auto_merge not in ["both", "none", "before", "after"]:  # pragma: no cover
        raise ValueError(
            f"auto_merge can only be `both`, `none`, `before` or `after`, got {auto_merge}"
        )
    if bloom_filter not in [True, False, "auto"]:
        raise ValueError(
            f'bloom_filter can only be True, False, or "auto", got {bloom_filter}'
        )
    if bloom_filter_options:
        if not isinstance(bloom_filter_options, dict):
            raise TypeError(
                f"bloom_filter_options must be a dict, got {type(bloom_filter_options)}"
            )
        for k, v in bloom_filter_options.items():
            if k not in BLOOM_FILTER_OPTIONS:
                raise ValueError(
                    f"Invalid bloom filter option {k}, available: {BLOOM_FILTER_OPTIONS}"
                )
            if k == "filter" and v not in BLOOM_FILTER_ON_OPTIONS:
                raise ValueError(
                    f"Invalid filter {k}, available: {BLOOM_FILTER_ON_OPTIONS}"
                )
    op = DataFrameMerge(
        how=how,
        on=on,
        left_on=left_on,
        right_on=right_on,
        left_index=left_index,
        right_index=right_index,
        sort=sort,
        suffixes=suffixes,
        copy=copy,
        indicator=indicator,
        validate=validate,
        method=method,
        auto_merge=auto_merge,
        auto_merge_threshold=auto_merge_threshold,
        bloom_filter=bloom_filter,
        bloom_filter_options=bloom_filter_options,
        output_types=[OutputType.dataframe],
    )
    return op(df, right)


def join(
    df: Union[DataFrame, Series],
    other: Union[DataFrame, Series],
    on: str = None,
    how: str = "left",
    lsuffix: str = "",
    rsuffix: str = "",
    sort: bool = False,
    method: str = None,
    auto_merge: str = "both",
    auto_merge_threshold: int = 8,
    bloom_filter: Union[bool, Dict] = True,
    bloom_filter_options: Dict[str, Any] = None,
) -> DataFrame:
    """
    Join columns of another DataFrame.

    Join columns with `other` DataFrame either on index or on a key
    column. Efficiently join multiple DataFrame objects by index at once by
    passing a list.

    Parameters
    ----------
    other : DataFrame, Series, or list of DataFrame
        Index should be similar to one of the columns in this one. If a
        Series is passed, its name attribute must be set, and that will be
        used as the column name in the resulting joined DataFrame.
    on : str, list of str, or array-like, optional
        Column or index level name(s) in the caller to join on the index
        in `other`, otherwise joins index-on-index. If multiple
        values given, the `other` DataFrame must have a MultiIndex. Can
        pass an array as the join key if it is not already contained in
        the calling DataFrame. Like an Excel VLOOKUP operation.
    how : {'left', 'right', 'outer', 'inner'}, default 'left'
        How to handle the operation of the two objects.

        * left: use calling frame's index (or column if on is specified)
        * right: use `other`'s index.
        * outer: form union of calling frame's index (or column if on is
          specified) with `other`'s index, and sort it.
          lexicographically.
        * inner: form intersection of calling frame's index (or column if
          on is specified) with `other`'s index, preserving the order
          of the calling's one.

    lsuffix : str, default ''
        Suffix to use from left frame's overlapping columns.
    rsuffix : str, default ''
        Suffix to use from right frame's overlapping columns.
    sort : bool, default False
        Order result DataFrame lexicographically by the join key. If False,
        the order of the join key depends on the join type (how keyword).
    method : {"shuffle", "broadcast"}, default None
        "broadcast" is recommended when one DataFrame is much smaller than the other,
        otherwise, "shuffle" will be a better choice. By default, we choose method
        according to actual data size.
    auto_merge : {"both", "none", "before", "after"}, default both
        Auto merge small chunks before or after merge

        * "both": auto merge small chunks before and after,
        * "none": do not merge small chunks
        * "before": only merge small chunks before merge
        * "after": only merge small chunks after merge
    auto_merge_threshold : int, default 8
        When how is "inner", merged result could be much smaller than original DataFrame,
        if the number of chunks is greater than the threshold,
        it will merge small chunks automatically.
    bloom_filter: bool, str, default "auto"
        Use bloom filter to optimize merge
    bloom_filter_options: dict
        * "max_elements": max elements in bloom filter,
          default value is the max size of all input chunks
        * "error_rate": error raite, default 0.1.
        * "apply_chunk_size_threshold": min chunk size of input chunks to apply bloom filter, default 10
          when chunk size of left and right is greater than this threshold, apply bloom filter
        * "filter": "large", "small", "both", default "large"
          decides to filter on large, small or both DataFrames.

    Returns
    -------
    DataFrame
        A dataframe containing columns from both the caller and `other`.

    See Also
    --------
    DataFrame.merge : For column(s)-on-column(s) operations.

    Examples
    --------
    >>> import mars.dataframe as md
    >>> df = md.DataFrame({'key': ['K0', 'K1', 'K2', 'K3', 'K4', 'K5'],
    ...                    'A': ['A0', 'A1', 'A2', 'A3', 'A4', 'A5']})

    >>> df.execute()
      key   A
    0  K0  A0
    1  K1  A1
    2  K2  A2
    3  K3  A3
    4  K4  A4
    5  K5  A5

    >>> other = md.DataFrame({'key': ['K0', 'K1', 'K2'],
    ...                       'B': ['B0', 'B1', 'B2']})

    >>> other.execute()
      key   B
    0  K0  B0
    1  K1  B1
    2  K2  B2

    Join DataFrames using their indexes.

    >>> df.join(other, lsuffix='_caller', rsuffix='_other').execute()
      key_caller   A key_other    B
    0         K0  A0        K0   B0
    1         K1  A1        K1   B1
    2         K2  A2        K2   B2
    3         K3  A3       NaN  NaN
    4         K4  A4       NaN  NaN
    5         K5  A5       NaN  NaN

    If we want to join using the key columns, we need to set key to be
    the index in both `df` and `other`. The joined DataFrame will have
    key as its index.

    >>> df.set_index('key').join(other.set_index('key')).execute()
          A    B
    key
    K0   A0   B0
    K1   A1   B1
    K2   A2   B2
    K3   A3  NaN
    K4   A4  NaN
    K5   A5  NaN

    Another option to join using the key columns is to use the `on`
    parameter. DataFrame.join always uses `other`'s index but we can use
    any column in `df`. This method preserves the original DataFrame's
    index in the result.

    >>> df.join(other.set_index('key'), on='key').execute()
      key   A    B
    0  K0  A0   B0
    1  K1  A1   B1
    2  K2  A2   B2
    3  K3  A3  NaN
    4  K4  A4  NaN
    5  K5  A5  NaN

    Using non-unique key values shows how they are matched.

    >>> df = md.DataFrame({'key': ['K0', 'K1', 'K1', 'K3', 'K0', 'K1'],
    ...                    'A': ['A0', 'A1', 'A2', 'A3', 'A4', 'A5']})

    >>> df.execute()
      key   A
    0  K0  A0
    1  K1  A1
    2  K1  A2
    3  K3  A3
    4  K0  A4
    5  K1  A5

    >>> df.join(other.set_index('key'), on='key').execute()
      key   A    B
    0  K0  A0   B0
    1  K1  A1   B1
    2  K1  A2   B1
    3  K3  A3  NaN
    4  K0  A4   B0
    5  K1  A5   B1
    """
    return merge(
        df,
        other,
        left_on=on,
        how=how,
        left_index=on is None,
        right_index=True,
        suffixes=(lsuffix, rsuffix),
        sort=sort,
        method=method,
        auto_merge=auto_merge,
        auto_merge_threshold=auto_merge_threshold,
        bloom_filter=bloom_filter,
        bloom_filter_options=bloom_filter_options,
    )<|MERGE_RESOLUTION|>--- conflicted
+++ resolved
@@ -264,11 +264,7 @@
             reduce_op = DataFrameMergeAlign(
                 stage=OperandStage.reduce,
                 reducer_ordinal=ordinal,
-<<<<<<< HEAD
-                n_reducer=len(out_indices),
-=======
                 n_reducers=len(out_indices),
->>>>>>> 6ffc7b90
                 sparse=proxy_chunk.issparse(),
                 output_types=[OutputType.dataframe],
             )
@@ -325,11 +321,7 @@
                 stage=OperandStage.reduce,
                 sparse=proxy_chunk.issparse(),
                 reducer_ordinal=ordinal,
-<<<<<<< HEAD
-                n_reducer=len(out_indices),
-=======
                 n_reducers=len(out_indices),
->>>>>>> 6ffc7b90
             )
             left_param = {
                 "shape": (np.nan, np.nan),
