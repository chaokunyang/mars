# Copyright 1999-2021 Alibaba Group Holding Ltd.
#
# Licensed under the Apache License, Version 2.0 (the "License");
# you may not use this file except in compliance with the License.
# You may obtain a copy of the License at
#
#      http://www.apache.org/licenses/LICENSE-2.0
#
# Unless required by applicable law or agreed to in writing, software
# distributed under the License is distributed on an "AS IS" BASIS,
# WITHOUT WARRANTIES OR CONDITIONS OF ANY KIND, either express or implied.
# See the License for the specific language governing permissions and
# limitations under the License.

import copy
import itertools
import random
from collections.abc import Iterable

import numpy as np
import pandas as pd

from ... import opcodes
from ...core import ENTITY_TYPE, OutputType, get_output_types, recursive_tile
from ...core.operand import OperandStage, MapReduceOperand
from ...serialization.serializables import (
    BoolField,
    DictField,
    Float32Field,
    KeyField,
    Int32Field,
    Int64Field,
    NDArrayField,
    StringField,
)
from ...tensor.operands import TensorShuffleProxy
from ...tensor.random import RandomStateField
from ...tensor.utils import gen_random_seeds
from ...utils import has_unknown_shape
from ..initializer import Series as asseries
from ..operands import DataFrameOperandMixin, DataFrameOperand
from ..utils import parse_index

_ILOC_COL_HEADER = "_gsamp_iloc_col_"
_WEIGHT_COL_HEADER = "_gsamp_weight_col_"


# code adapted from pandas.core.groupby.groupby.DataFrameGroupBy.sample
def _sample_groupby_iter(
    groupby, obj_index, n, frac, replace, weights, random_state=None, errors="ignore"
):
    if weights is None:
        ws = [None] * groupby.ngroups
    elif not isinstance(weights, Iterable) or isinstance(weights, str):
        ws = [weights] * groupby.ngroups
    else:
        weights = pd.Series(weights, index=obj_index)
        ws = [weights.iloc[idx] for idx in groupby.indices.values()]

    group_iterator = groupby.grouper.get_iterator(groupby._selected_obj)
    if not replace and errors == "ignore":
        for (_, obj), w in zip(group_iterator, ws):
            yield obj.sample(
                n=n, frac=frac, replace=replace, weights=w, random_state=random_state
            ) if len(obj) > n else obj
    else:
        for (_, obj), w in zip(group_iterator, ws):
            yield obj.sample(
                n=n, frac=frac, replace=replace, weights=w, random_state=random_state
            )


class GroupBySampleILoc(DataFrameOperand, DataFrameOperandMixin):
    _op_code_ = opcodes.GROUPBY_SAMPLE_ILOC
    _op_module_ = "dataframe.groupby"

    _groupby_params = DictField("groupby_params")
    _size = Int64Field("size")
    _frac = Float32Field("frac")
    _replace = BoolField("replace")
    _weights = KeyField("weights")
    _seed = Int32Field("seed")
    _random_state = RandomStateField("random_state")
    _errors = StringField("errors")

    _random_col_id = Int32Field("random_col_id")

    # for chunks
    # num of instances for chunks
    _left_iloc_bound = Int64Field("left_iloc_bound")

    def __init__(
        self,
        groupby_params=None,
        size=None,
        frac=None,
        replace=None,
        weights=None,
        random_state=None,
        seed=None,
        errors=None,
        left_iloc_bound=None,
        random_col_id=None,
        **kw
    ):
        super().__init__(
            _groupby_params=groupby_params,
            _size=size,
            _frac=frac,
            _seed=seed,
            _replace=replace,
            _weights=weights,
            _random_state=random_state,
            _errors=errors,
            _left_iloc_bound=left_iloc_bound,
            _random_col_id=random_col_id,
            **kw
        )
        if self._random_col_id is None:
            self._random_col_id = random.randint(10000, 99999)

    @property
    def groupby_params(self):
        return self._groupby_params

    @property
    def size(self):
        return self._size

    @property
    def frac(self):
        return self._frac

    @property
    def replace(self):
        return self._replace

    @property
    def weights(self):
        return self._weights

    @property
    def seed(self):
        return self._seed

    @property
    def random_state(self):
        if self._random_state is None:
            self._random_state = np.random.RandomState(self.seed)
        return self._random_state

    @property
    def errors(self):
        return self._errors

    @property
    def left_iloc_bound(self):
        return self._left_iloc_bound

    @property
    def random_col_id(self):
        return self._random_col_id

    def _set_inputs(self, inputs):
        super()._set_inputs(inputs)
        input_iter = iter(inputs)
        next(input_iter)
        if isinstance(self.weights, ENTITY_TYPE):
            self._weights = next(input_iter)

    def __call__(self, df):
        self._output_types = [OutputType.tensor]
        inp_tileables = [df]
        if self.weights is not None:
            inp_tileables.append(self.weights)
        return self.new_tileable(
            inp_tileables, dtype=np.dtype(np.int_), shape=(np.nan,)
        )

    @classmethod
    def tile(cls, op: "GroupBySampleILoc"):
        in_df = op.inputs[0]
        out_tensor = op.outputs[0]
        iloc_col_header = _ILOC_COL_HEADER + str(op.random_col_id)
        weight_col_header = _WEIGHT_COL_HEADER + str(op.random_col_id)

        if has_unknown_shape(in_df):
            yield

        if op.weights is None:
            weights_iter = itertools.repeat(None)
        else:
            weights_iter = iter(op.weights.chunks)

        if isinstance(op.groupby_params["by"], list):
            map_cols = list(op.groupby_params["by"])
        else:  # pragma: no cover
            map_cols = []

        dtypes = in_df.dtypes.copy()
        dtypes.at[iloc_col_header] = np.dtype(np.int_)
        map_cols.append(iloc_col_header)
        if op.weights is not None:
            dtypes.at[weight_col_header] = op.weights.dtype
            map_cols.append(weight_col_header)

        new_dtypes = dtypes[map_cols]
        new_columns_value = parse_index(new_dtypes.index, store_data=True)

        map_chunks = []
        left_ilocs = np.array((0,) + in_df.nsplits[0]).cumsum()
        for inp_chunk, weight_chunk in zip(in_df.chunks, weights_iter):
            new_op = op.copy().reset_key()
            new_op._left_iloc_bound = int(left_ilocs[inp_chunk.index[0]])
            new_op.stage = OperandStage.map
            new_op._output_types = [OutputType.dataframe]

            inp_chunks = [inp_chunk]
            if weight_chunk is not None:
                inp_chunks.append(weight_chunk)
            params = inp_chunk.params
            params.update(
                dict(
                    dtypes=new_dtypes,
                    columns_value=new_columns_value,
                    shape=(inp_chunk.shape[0], len(new_dtypes)),
                    index=inp_chunk.index,
                )
            )
            map_chunks.append(new_op.new_chunk(inp_chunks, **params))

        new_op = op.copy().reset_key()
        new_op._output_types = [OutputType.dataframe]
        params = in_df.params
        params.update(
            dict(
                chunks=map_chunks,
                nsplits=(in_df.nsplits[0], (len(new_dtypes),)),
                dtypes=new_dtypes,
                columns_value=new_columns_value,
                shape=(in_df.shape[0], len(new_dtypes)),
            )
        )
        map_df = new_op.new_tileable(op.inputs, **params)

        groupby_params = op.groupby_params.copy()
        groupby_params.pop("selection", None)
        grouped = yield from recursive_tile(map_df.groupby(**groupby_params))

        result_chunks = []
        seeds = gen_random_seeds(len(grouped.chunks), op.random_state)
        for group_chunk, seed in zip(grouped.chunks, seeds):
            new_op = op.copy().reset_key()
            new_op.stage = OperandStage.reduce
            new_op._weights = None
            new_op._random_state = None
            new_op._seed = seed

            result_chunks.append(
                new_op.new_chunk(
                    [group_chunk],
                    shape=(np.nan,),
                    index=(group_chunk.index[0],),
                    dtype=out_tensor.dtype,
                )
            )

        new_op = op.copy().reset_key()
        params = out_tensor.params
        params.update(
            dict(chunks=result_chunks, nsplits=((np.nan,) * len(result_chunks),))
        )
        return new_op.new_tileables(op.inputs, **params)

    @classmethod
    def execute(cls, ctx, op: "GroupBySampleILoc"):
        in_data = ctx[op.inputs[0].key]
        iloc_col = _ILOC_COL_HEADER + str(op.random_col_id)
        weight_col = _WEIGHT_COL_HEADER + str(op.random_col_id)
        if op.stage == OperandStage.map:
            if op.weights is not None:
                ret = pd.DataFrame(
                    {
                        iloc_col: np.arange(
                            op.left_iloc_bound, op.left_iloc_bound + len(in_data)
                        ),
                        weight_col: ctx[op.weights.key],
                    },
                    index=in_data.index,
                )
            else:
                ret = pd.DataFrame(
                    {
                        iloc_col: np.arange(
                            op.left_iloc_bound, op.left_iloc_bound + len(in_data)
                        ),
                    },
                    index=in_data.index,
                )

            if isinstance(op.groupby_params["by"], list):
                ret = pd.concat([in_data[op.groupby_params["by"]], ret], axis=1)

            ctx[op.outputs[0].key] = ret
        else:
            if weight_col not in in_data.obj.columns:
                weight_col = None

            if len(in_data.obj) == 0 or in_data.ngroups == 0:
                ctx[op.outputs[0].key] = np.array([], dtype=np.int_)
            else:
                ctx[op.outputs[0].key] = np.concatenate(
                    [
                        sample_pd[iloc_col].to_numpy()
                        for sample_pd in _sample_groupby_iter(
                            in_data,
                            in_data.obj.index,
                            n=op.size,
                            frac=op.frac,
                            replace=op.replace,
                            weights=weight_col,
                            random_state=op.random_state,
                            errors=op.errors,
                        )
                    ]
                )


class GroupBySample(MapReduceOperand, DataFrameOperandMixin):
    _op_code_ = opcodes.RAND_SAMPLE
    _op_module_ = "dataframe.groupby"

    _groupby_params = DictField("groupby_params")
    _size = Int64Field("size")
    _frac = Float32Field("frac")
    _replace = BoolField("replace")
    _weights = KeyField("weights")
    _seed = Int32Field("seed")
    _random_state = RandomStateField("random_state")
    _errors = StringField("errors")

    # for chunks
    # num of instances for chunks
    _input_nsplits = NDArrayField("input_nsplits")

    def __init__(
        self,
        groupby_params=None,
        size=None,
        frac=None,
        replace=None,
        weights=None,
        random_state=None,
        seed=None,
        errors=None,
        input_nsplits=None,
        **kw
    ):
        super().__init__(
            _groupby_params=groupby_params,
            _size=size,
            _frac=frac,
            _seed=seed,
            _replace=replace,
            _weights=weights,
            _random_state=random_state,
            _errors=errors,
            _input_nsplits=input_nsplits,
            **kw
        )

    @property
    def groupby_params(self):
        return self._groupby_params

    @property
    def size(self):
        return self._size

    @property
    def frac(self):
        return self._frac

    @property
    def replace(self):
        return self._replace

    @property
    def weights(self):
        return self._weights

    @property
    def seed(self):
        return self._seed

    @property
    def random_state(self):
        return self._random_state

    @property
    def errors(self):
        return self._errors

    @property
    def input_nsplits(self):
        return self._input_nsplits

    def _set_inputs(self, inputs):
        super()._set_inputs(inputs)
        input_iter = iter(inputs)
        next(input_iter)
        if isinstance(self.weights, ENTITY_TYPE):
            self._weights = next(input_iter)

    def __call__(self, groupby):
        df = groupby
        while df.op.output_types[0] not in (OutputType.dataframe, OutputType.series):
            df = df.inputs[0]

        selection = groupby.op.groupby_params.pop("selection", None)
        if df.ndim > 1 and selection:
            if isinstance(selection, tuple) and selection not in df.dtypes:
                selection = list(selection)
            result_df = df[selection]
        else:
            result_df = df

        params = result_df.params
        params["shape"] = (
            (np.nan,) if result_df.ndim == 1 else (np.nan, result_df.shape[-1])
        )
        params["index_value"] = parse_index(result_df.index_value.to_pandas()[:0])

        input_dfs = [df]
        if isinstance(self.weights, ENTITY_TYPE):
            input_dfs.append(self.weights)

        self._output_types = get_output_types(result_df)
        return self.new_tileable(input_dfs, **params)

    @classmethod
    def _tile_one_chunk(cls, op: "GroupBySample", in_df, weights):
        out = op.outputs[0]

        input_dfs = [in_df]
        if isinstance(weights, ENTITY_TYPE):
            input_dfs.append(weights)

        params = out.params
        chunk_op = op.copy().reset_key()
        if isinstance(weights, ENTITY_TYPE):
            chunk_op._weights = weights
        params["index"] = (0,) * out.ndim
        chunk = chunk_op.new_chunk([c.chunks[0] for c in input_dfs], **params)

        df_op = op.copy().reset_key()
        return df_op.new_tileables(
            input_dfs, chunks=[chunk], nsplits=((s,) for s in out.shape), **params
        )

    @classmethod
    def _tile_distributed(cls, op: "GroupBySample", in_df, weights):
        out_df = op.outputs[0]
        if has_unknown_shape(in_df):
            yield

        sample_iloc_op = GroupBySampleILoc(
            groupby_params=op.groupby_params,
            size=op.size,
            frac=op.frac,
            replace=op.replace,
            weights=weights,
            random_state=op.random_state,
            errors=op.errors,
            seed=None,
            left_iloc_bound=None,
        )
        sampled_iloc = yield from recursive_tile(sample_iloc_op(in_df))

        map_chunks = []
        for c in sampled_iloc.chunks:
            new_op = op.copy().reset_key()
            new_op.stage = OperandStage.map
            new_op._weights = None
            new_op._output_types = [OutputType.tensor]
            new_op._input_nsplits = np.array(in_df.nsplits[0])

            map_chunks.append(
                new_op.new_chunk(
                    [c], dtype=sampled_iloc.dtype, shape=(np.nan,), index=c.index
                )
            )

        proxy_chunk = TensorShuffleProxy(dtype=sampled_iloc.dtype).new_chunk(
            map_chunks, shape=()
        )

        reduce_chunks = []
        for ordinal, src_chunk in enumerate(in_df.chunks):
            new_op = op.copy().reset_key()
            new_op._weights = None
            new_op._output_types = [OutputType.tensor]
            new_op.stage = OperandStage.reduce
            new_op.reducer_index = (src_chunk.index[0],)
            new_op.reducer_ordinal = ordinal
<<<<<<< HEAD
            new_op.n_reducer = len(in_df.chunks)
=======
            new_op.n_reducers = len(in_df.chunks)
>>>>>>> 6ffc7b90
            new_op._input_nsplits = np.array(in_df.nsplits[0])

            reduce_chunks.append(
                new_op.new_chunk(
                    [proxy_chunk],
                    index=src_chunk.index,
                    dtype=sampled_iloc.dtype,
                    shape=(np.nan,),
                )
            )

        combine_chunks = []
        for src_chunk, reduce_chunk in zip(in_df.chunks, reduce_chunks):
            new_op = op.copy().reset_key()
            new_op.stage = OperandStage.combine
            new_op._weights = None

            params = out_df.params
            if out_df.ndim == 2:
                params.update(
                    dict(
                        index=src_chunk.index,
                        dtypes=out_df.dtypes,
                        shape=(np.nan, out_df.shape[1]),
                        columns_value=out_df.columns_value,
                    )
                )
            else:
                params.update(
                    dict(
                        index=(src_chunk.index[0],),
                        dtype=out_df.dtype,
                        shape=(np.nan,),
                        name=out_df.name,
                    )
                )
            combine_chunks.append(new_op.new_chunk([src_chunk, reduce_chunk], **params))

        new_op = op.copy().reset_key()
        if out_df.ndim == 2:
            new_nsplits = ((np.nan,) * in_df.chunk_shape[0], (out_df.shape[1],))
        else:
            new_nsplits = ((np.nan,) * in_df.chunk_shape[0],)
        return new_op.new_tileables(
            out_df.inputs, chunks=combine_chunks, nsplits=new_nsplits, **out_df.params
        )

    @classmethod
    def tile(cls, op: "GroupBySample"):
        in_df = op.inputs[0]
        if in_df.ndim == 2:
            in_df = yield from recursive_tile(in_df.rechunk({1: (in_df.shape[1],)}))

        weights = op.weights
        if isinstance(weights, ENTITY_TYPE):
            weights = yield from recursive_tile(weights.rechunk({0: in_df.nsplits[0]}))

        if len(in_df.chunks) == 1:
            return cls._tile_one_chunk(op, in_df, weights)
        return (yield from cls._tile_distributed(op, in_df, weights))

    @classmethod
    def execute(cls, ctx, op: "GroupBySample"):
        out_df = op.outputs[0]

        if op.stage == OperandStage.map:
            in_data = ctx[op.inputs[0].key]
            in_data = np.sort(in_data)
            input_nsplits = np.copy(op.input_nsplits).tolist()
            pos_array = np.cumsum([0] + input_nsplits)
            poses = np.searchsorted(in_data, pos_array).tolist()
            for idx, (left, right) in enumerate(zip(poses, poses[1:])):
                ctx[op.outputs[0].key, (idx,)] = in_data[left:right]
        elif op.stage == OperandStage.reduce:
            in_indexes = list(op.iter_mapper_data(ctx))
            idx = np.sort(np.concatenate(in_indexes))
            if op.outputs[0].index[0] > 0:
                acc_nsplits = np.cumsum(op.input_nsplits)
                idx -= acc_nsplits[op.outputs[0].index[0] - 1]
            ctx[op.outputs[0].key] = idx
        elif op.stage == OperandStage.combine:
            in_data = ctx[op.inputs[0].key]
            idx = ctx[op.inputs[1].key]
            selection = op.groupby_params.get("selection")
            if selection:
                in_data = in_data[selection]
            ctx[op.outputs[0].key] = in_data.iloc[idx]
        else:
            in_data = ctx[op.inputs[0].key]
            weights = op.weights
            if isinstance(weights, ENTITY_TYPE):
                weights = ctx[weights.key]
            params = op.groupby_params.copy()
            selection = params.pop("selection", None)

            grouped = in_data.groupby(**params)
            if selection is not None:
                grouped = grouped[selection]

            result = pd.concat(
                [
                    sample_df
                    for sample_df in _sample_groupby_iter(
                        grouped,
                        in_data.index,
                        n=op.size,
                        frac=op.frac,
                        replace=op.replace,
                        weights=weights,
                        random_state=op.random_state,
                        errors=op.errors,
                    )
                ]
            )
            ctx[out_df.key] = result


def groupby_sample(
    groupby,
    n=None,
    frac=None,
    replace=False,
    weights=None,
    random_state=None,
    errors="ignore",
):
    """
    Return a random sample of items from each group.

    You can use `random_state` for reproducibility.

    Parameters
    ----------
    n : int, optional
        Number of items to return for each group. Cannot be used with
        `frac` and must be no larger than the smallest group unless
        `replace` is True. Default is one if `frac` is None.
    frac : float, optional
        Fraction of items to return. Cannot be used with `n`.
    replace : bool, default False
        Allow or disallow sampling of the same row more than once.
    weights : list-like, optional
        Default None results in equal probability weighting.
        If passed a list-like then values must have the same length as
        the underlying DataFrame or Series object and will be used as
        sampling probabilities after normalization within each group.
        Values must be non-negative with at least one positive element
        within each group.
    random_state : int, array-like, BitGenerator, np.random.RandomState, optional
        If int, array-like, or BitGenerator (NumPy>=1.17), seed for
        random number generator
        If np.random.RandomState, use as numpy RandomState object.
    errors : {'ignore', 'raise'}, default 'ignore'
        If ignore, errors will not be raised when `replace` is False
        and size of some group is less than `n`.

    Returns
    -------
    Series or DataFrame
        A new object of same type as caller containing items randomly
        sampled within each group from the caller object.

    See Also
    --------
    DataFrame.sample: Generate random samples from a DataFrame object.
    numpy.random.choice: Generate a random sample from a given 1-D numpy
        array.

    Examples
    --------
    >>> import mars.dataframe as md
    >>> df = md.DataFrame(
    ...     {"a": ["red"] * 2 + ["blue"] * 2 + ["black"] * 2, "b": range(6)}
    ... )
    >>> df.execute()
           a  b
    0    red  0
    1    red  1
    2   blue  2
    3   blue  3
    4  black  4
    5  black  5

    Select one row at random for each distinct value in column a. The
    `random_state` argument can be used to guarantee reproducibility:

    >>> df.groupby("a").sample(n=1, random_state=1).execute()
           a  b
    4  black  4
    2   blue  2
    1    red  1

    Set `frac` to sample fixed proportions rather than counts:

    >>> df.groupby("a")["b"].sample(frac=0.5, random_state=2).execute()
    5    5
    2    2
    0    0
    Name: b, dtype: int64

    Control sample probabilities within groups by setting weights:

    >>> df.groupby("a").sample(
    ...     n=1,
    ...     weights=[1, 1, 1, 0, 0, 1],
    ...     random_state=1,
    ... ).execute()
           a  b
    5  black  5
    2   blue  2
    0    red  0
    """
    groupby_params = groupby.op.groupby_params.copy()
    groupby_params.pop("as_index", None)

    if weights is not None and not isinstance(weights, ENTITY_TYPE):
        weights = asseries(weights)

    n = 1 if n is None and frac is None else n
    rs = copy.deepcopy(
        random_state.to_numpy() if hasattr(random_state, "to_numpy") else random_state
    )
    op = GroupBySample(
        size=n,
        frac=frac,
        replace=replace,
        weights=weights,
        random_state=rs,
        groupby_params=groupby_params,
        errors=errors,
    )
    return op(groupby)<|MERGE_RESOLUTION|>--- conflicted
+++ resolved
@@ -503,11 +503,7 @@
             new_op.stage = OperandStage.reduce
             new_op.reducer_index = (src_chunk.index[0],)
             new_op.reducer_ordinal = ordinal
-<<<<<<< HEAD
-            new_op.n_reducer = len(in_df.chunks)
-=======
             new_op.n_reducers = len(in_df.chunks)
->>>>>>> 6ffc7b90
             new_op._input_nsplits = np.array(in_df.nsplits[0])
 
             reduce_chunks.append(
