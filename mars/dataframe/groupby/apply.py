--- conflicted
+++ resolved
@@ -42,15 +42,13 @@
     _op_type_ = opcodes.APPLY
     _op_module_ = "dataframe.groupby"
 
-<<<<<<< HEAD
-    _func = FunctionField("func")
-    _args = TupleField("args")
-    _kwds = DictField("kwds")
-
-    def __init__(self, func=None, args=None, kwds=None, output_types=None, **kw):
-        super().__init__(
-            _func=func, _args=args, _kwds=kwds, _output_types=output_types, **kw
-        )
+    func = FunctionField("func")
+    args = TupleField("args", default_factory=tuple)
+    kwds = DictField("kwds", default_factory=dict)
+    maybe_agg = BoolField("maybe_agg", default=None)
+
+    def __init__(self, output_types=None, **kw):
+        super().__init__(_output_types=output_types, **kw)
 
     def _get_logic_key_token_values(self):
         token_values = super()._get_logic_key_token_values()
@@ -64,19 +62,6 @@
                 ]
         else:
             return super()._get_logic_key_token_values()
-
-    @property
-    def func(self):
-        return self._func
-=======
-    func = FunctionField("func")
-    args = TupleField("args", default_factory=tuple)
-    kwds = DictField("kwds", default_factory=dict)
-    maybe_agg = BoolField("maybe_agg", default=None)
->>>>>>> 4c8eb4c2
-
-    def __init__(self, output_types=None, **kw):
-        super().__init__(_output_types=output_types, **kw)
 
     @classmethod
     @redirect_custom_log
