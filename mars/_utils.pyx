--- conflicted
+++ resolved
@@ -84,21 +84,13 @@
 cdef class TypeDispatcher:
     cdef dict _handlers
     cdef dict _lazy_handlers
-<<<<<<< HEAD
-    cdef dict _dynamic_added_handlers
-=======
     cdef dict _inherit_handlers
->>>>>>> ee597e51
 
     def __init__(self):
         self._handlers = dict()
         self._lazy_handlers = dict()
-<<<<<<< HEAD
-        self._dynamic_added_handlers = dict()
-=======
         # store inherited handlers to facilitate unregistering
         self._inherit_handlers = dict()
->>>>>>> ee597e51
 
     cpdef void register(self, object type_, object handler):
         if isinstance(type_, str):
@@ -106,25 +98,10 @@
         else:
             self._handlers[type_] = handler
 
-<<<<<<< HEAD
-    cpdef dict get_registered_handlers(self):
-        registered_types = dict()
-        registered_types.update(self._lazy_handlers)
-        registered_types.update(self._handlers)
-        return registered_types
-
-    cpdef void unregister(self, object type_):
-        if isinstance(type_, str):
-            del self._lazy_handlers[type_]
-        else:
-            del self._handlers[type_]
-        self.clear_dynamic_added_handlers()
-=======
     cpdef void unregister(self, object type_):
         self._lazy_handlers.pop(type_, None)
         self._handlers.pop(type_, None)
         self._inherit_handlers.clear()
->>>>>>> ee597e51
 
     cdef _reload_lazy_handlers(self):
         for k, v in self._lazy_handlers.items():
@@ -147,23 +124,14 @@
             self._reload_lazy_handlers()
             for clz in type_.__mro__:
                 if clz in self._handlers:
-<<<<<<< HEAD
-                    handler = self._handlers[type_] = self._handlers[clz]
-                    self._dynamic_added_handlers[type_] = handler
-=======
                     d = self._handlers
                 elif clz in self._inherit_handlers:
                     d = self._inherit_handlers
 
                 if clz in self._handlers:
                     handler = self._inherit_handlers[type_] = d[clz]
->>>>>>> ee597e51
                     return handler
             raise KeyError(f'Cannot dispatch type {type_}')
-
-    cpdef clear_dynamic_added_handlers(self):
-        for _type in self._dynamic_added_handlers.keys():
-            self._handlers.pop(_type, None)
 
     def __call__(self, object obj, *args, **kwargs):
         return self.get_handler(type(obj))(obj, *args, **kwargs)
